<<<<<<< HEAD
<!doctype html><head><meta name="viewport" content="width=device-width,initial-scale=1,shrink-to-fit=no"><meta charset="UTF-8"><title>botamusique web interface</title><link rel="icon" href="static/img/favicon.ico"/><link id="pagestyle" rel="stylesheet" href="static/css/main.css"></head><body><div class="container page-header mb-5" id="banner"><div class="row"><div class="col-auto"><img src="static/img/logo.png" height="200px"></div><div class="col my-auto"><h1>botamusique Web Interface</h1></div></div></div><div id="playlist" class="container mb-5"><div class="btn-toolbar mb-2" role="toolbar" aria-label="Playlist controls"><button type="button" id="play-pause-btn" class="btn btn-info mb-2 btn-space"><i class="fas fa-play"></i></button> <button type="button" id="fast-forward-btn" class="btn btn-info mb-2"><i class="fas fa-fast-forward"></i></button><div class="ml-auto"><div class="dropdown mr-2"><button class="btn btn-secondary dropdown-toggle" type="button" id="play-mode" data-toggle="dropdown" aria-haspopup="true" aria-expanded="false"><i class="fas fa-tasks mr-2" aria-hidden="true" id="modeIndicator"></i></button><div class="dropdown-menu" aria-labelledby="play-mode"><a class="dropdown-item" href="#" id="one-shot-mode-btn"><i class="fas fa-tasks mr-2" aria-hidden="true"></i>One-shot </a><a class="dropdown-item" href="#" id="random-mode-btn"><i class="fas fa-random mr-2" aria-hidden="true"></i>Random </a><a class="dropdown-item" href="#" id="repeat-mode-btn"><i class="fas fa-redo mr-2" aria-hidden="true"></i>Repeat </a><a class="dropdown-item" href="#" id="autoplay-mode-btn"><i class="fas fa-robot mr-2" aria-hidden="true"></i>Autoplay</a></div></div><button type="button" id="volume-popover-btn" class="btn btn-warning ml-1"><i class="fa fa-volume-up" aria-hidden="true"></i></button><div id="volume-popover"><a id="volume-down-btn"><i class="fa fa-volume-down" aria-hidden="true"></i> </a><input type="range" class="custom-range ml-1" id="volume-slider" min="0" max="1" step="0.01" value="0.5"/> <a id="volume-up-btn"><i class="fa fa-volume-up" aria-hidden="true"></i></a><div id="volume-popover-arrow"></div></div></div></div><div class="table-responsive"><table class="table table-striped table-hover"><thead><tr><th scope="col" class="d-none d-md-table-cell">#</th><th scope="col" class="w-50">Title</th><th scope="col" class="d-none d-md-table-cell">Url/Path</th><th scope="col">Action</th></tr></thead><tbody id="playlist-table" class="playlist-table"><tr id="playlist-loading"><td colspan="4" class="text-center"><img style="margin: auto; width: 35px;" src="static/img/loading.svg"/></td></tr><tr id="playlist-empty" class="d-none"><td colspan="4" class="text-center"><img style="margin: auto; width: 35px;" src="static/img/empty_box.svg"/></td></tr><tr class="playlist-expand table-dark d-none"><td colspan="4" class="text-center"><a class="text-muted" href="javascript:">See item <span class="playlist-expand-item-range"></span> on the playlist.</a></td></tr><tr class="playlist-item-template d-none"><th scope="row" class="playlist-item-index d-none d-md-table-cell"></th><td><input hidden class="playlist-item-id" value=""/><div class="float-left"><img width="80" class="playlist-item-thumbnail" src="static/img/unknown-album.png"/></div><div class="playlist-artwork"><b class="playlist-item-title"></b> <span class="playlist-item-type badge badge-secondary"></span><br/><span class="playlist-item-artist"></span><br/><div class="playlist-item-tags"><a class="playlist-item-edit tag-space tag-click"><i class="fas fa-edit" style="color: #AAAAAA"></i></a></div></div></td><td class="d-none d-md-table-cell"><small class="playlist-item-path"></small></td><td><div class="btn-group"><button type="button" class="playlist-item-play btn btn-info btn-sm"><i class="fas fa-play" aria-hidden="true"></i></button> <button type="button" class="playlist-item-trash btn btn-danger btn-sm ml-1"><i class="fas fa-trash-alt" aria-hidden="true"></i></button></div></td></tr></tbody></table></div><div class="btn-group"><button type="button" id="clear-playlist-btn" class="btn btn-danger mr-1"><i class="fas fa-trash-alt" aria-hidden="true"></i> Clear Playlist</button></div></div><div class="container mb-3"><h2 id="forms">Music Library</h2><div class="card mb-3"><div class="card-header"><h5 class="card-title">Filters</h5><hr><div class="row"><div class="col"><label>Type</label><div id="filter-type" class="input-group mb-2"><div class="btn-group btn-group-sm btn-group-toggle"><label id="filter-type-file" class="btn btn-secondary"><input type="checkbox" name="options"> File</label> <label id="filter-type-url" class="btn btn-secondary"><input type="checkbox" name="options"> URL</label> <label id="filter-type-radio" class="btn btn-secondary"><input type="checkbox" name="options"> Radio</label></div></div><label for="filter-dir">Directory</label><div id="filter-path" class="input-group mb-2"><select class="form-control form-control-sm" id="filter-dir" disabled="disabled"><option value="">.</option>{% for dir in dirs %}<option value="{{ dir }}">{{ dir }}</option>{% endfor %}</select></div><label for="filter-keywords">Keywords</label><div id="filter-path" class="input-group mb-2"><input class="form-control form-control-sm" id="filter-keywords" name="keywords" placeholder="Keywords..." style="margin-top:5px;"/></div></div><div class="col"><label for="filter-tag">Tags</label><div id="filter-type mb-2">{% for tag in tags_color_lookup.keys() %} <span id="filter-tag" class="filter-tag tag-unclicked tag-click badge badge-{{ tags_color_lookup[tag] }}">{{ tag }}</span> {% endfor %}</div></div></div></div><div class="card-body"><div id="library-group" class="list-group library-group" style="overflow: auto;"><div id="library-item-loading" class="list-group-item library-item"><img style="margin: auto; width: 35px;" src="static/img/loading.svg"/></div><div id="library-item-empty" style="display: none" class="list-group-item library-item"><img style="margin: auto; width: 35px;" src="static/img/empty_box.svg"/></div><div id="library-item" style="display: none;" class="list-group-item library-item"><input hidden class="library-item-id" value=""/><div class="library-thumb-col"><div class="library-thumb-img"><img class="library-item-thumb library-thumb-img" src="static/img/unknown-album.png"/></div><div class="btn-group-vertical library-thumb-grp"><div class="library-item-play btn btn-secondary library-thumb-btn-up" title="Play"><i class="fas fa-play" aria-hidden="true"></i></div></div></div><div class="library-info-col library-info-title col-5" style="padding: 12px 0;"><div><span class="library-item-type lead text-muted btn-space">[File]</span> <span class="library-item-title lead btn-space">This is my title</span> <span class="library-item-artist text-muted">- Artist</span></div></div><div class="library-info-col col-4 d-none d-md-flex" style="padding: 3px;"><span class="library-item-path text-muted path">Path/to/the/file</span><div class="library-item-tags"><a class="tag-space tag-click library-item-edit"><i class="fas fa-edit" style="color: #AAAAAA"></i></a> <span class="library-item-notag badge badge-light text-muted font-italic">No tag</span> <span class="library-item-tag tag-space badge">Tag</span></div></div><div class="btn-group library-action"><button class="library-item-add-next btn btn-info btn-sm btn-space" type="button" title="Next to play"><svg class="library-btn-svg" style="width: 1rem; fill: currentColor;" viewBox="5 5 17 17"><path d="m5.700245,3.92964l0,14.150376l11.451127,-7.075188l-11.451127,-7.075188z"></path><path d="m20.942859,18.221072l-3.323292,0l0,3.323292l-1.107764,0l0,-3.323292l-3.323292,0l0,-1.107764l3.323292,0l0,-3.323292l1.107764,0l0,3.323292l3.323292,0l0,1.107764z"></path></svg></button> <button class="library-item-add-bottom library-btn btn btn-info btn-sm btn-space" type="button" title="Add to bottom"><svg class="library-btn-svg" style="width: 1rem; fill: currentColor;" viewBox="2 2 20 20"><path d="M2,16H10V14H2M18,14V10H16V14H12V16H16V20H18V16H22V14M14,6H2V8H14M14,10H2V12H14V10Z"></path></svg></button> <button class="library-item-download btn btn-primary btn-sm btn-space" type="button"><i class="fas fa-download" aria-hidden="true"></i></button> <button class="library-item-trash btn btn-danger btn-sm btn-space" type="button"><i class="fas fa-trash-alt"></i></button></div></div></div><div class="list-group"><div id="library-pagination" style="margin-left: auto; margin-top: 10px;"><ul id="library-page-ul" class="pagination pagination"><li class="library-page-li page-item active"><a class="library-page-no page-link">1</a></li></ul></div></div><div class="btn-group mb-2" role="group"><button type="submit" class="btn btn-secondary mr-1" onclick="addAllResults()"><i class="fas fa-plus" aria-hidden="true"></i> Add All</button> <button type="submit" class="btn btn-secondary mr-1" onclick="request('post', {action : 'rescan'}); updateResults()"><i class="fas fa-sync-alt" aria-hidden="true"></i> Rescan Files</button> <button type="submit" class="btn btn-secondary mr-1" onclick="downloadAllResults()"><i class="fas fa-download" aria-hidden="true"></i> Download All</button> <button type="button" class="btn btn-danger mr-1" data-toggle="modal" data-target="#deleteWarningModal"><i class="fas fa-trash-alt" aria-hidden="true"></i> Delete All</button></div><div class="modal fade" id="deleteWarningModal" tabindex="-1" role="dialog" aria-labelledby="Warning-Delete-File" aria-hidden="true"><div class="modal-dialog" role="document"><div class="modal-content"><div class="modal-header"><h5 class="modal-title" id="deleteWarningModalLabel">Are you really sure?</h5><button type="button" class="close" data-dismiss="modal" aria-label="Close"><span aria-hidden="true">&times;</span></button></div><div class="modal-body">All files listed here, include files on other pages, will be deleted from your hard-drive. Is that what you want?</div><div class="modal-footer"><button type="button" class="btn btn-secondary" data-dismiss="modal">Close</button> <button type="button" class="btn btn-danger" data-dismiss="modal" onclick="deleteAllResults()">Delete All Listed Files</button></div></div></div></div></div></div></div>{% if upload_enabled %}<div id="upload" class="container mb-3">{% else %}<div id="upload" class="container mb-3" style="display: none;"><input type="hidden" id="uploadDisabled" value="true"/> {% endif %}<div class="card"><div class="card-header"><h5 class="card-title">Upload File</h5></div><div class="card-body"><form action="./upload" method="post" enctype="multipart/form-data"><div class="row"><div id="uploadBox" class="col-lg-7"><div class="input-group mb-3"><div id="uploadField" style="display: flex; width: 100%"><div class="custom-file"><input type="file" name="file[]" class="custom-file-input" id="uploadSelectFile" aria-describedby="uploadSubmit" value="Browse Music file" multiple="multiple"/> <label class="custom-file-label" for="uploadSelectFile">Choose file</label></div></div></div></div><div class="col-lg-5"><div class="row"><div class="col"><div class="input-group mb-3"><div class="input-group-prepend"><span class="input-group-text">Upload To</span></div><input class="form-control" list="targetdirs" id="uploadTargetDir" name="targetdir" placeholder="uploads"/><datalist id="targetdirs">{% for dir in dirs %}<option value="{{ dir }}">{% endfor %}</option></datalist></div></div><div class="col-auto"><button class="btn btn-primary" type="button" id="uploadSubmit"><i class="fas fa-upload mr-1"></i>Upload!</button></div></div></div></div></form></div></div></div><div class="container mb-5"><div class="card-deck"><div class="card"><div class="card-header"><h5 class="card-title">Add URL</h5></div><div class="card-body"><label for="add_url_input">Add Youtube or Soundcloud URL</label><div class="input-group mb-2"><input class="form-control" id="add_url_input" placeholder="URL..."></div><button type="submit" class="btn btn-primary" onclick="var $i = $('#add_url_input')[0]; request('post', {add_url :  $i.value }); $i.value = '';">Add URL</button></div></div><div class="card"><div class="card-header"><h5 class="card-title">Add Radio</h5></div><div class="card-body"><label for="add_radio_input">Add Radio URL</label><div class="input-group mb-2"><input class="form-control" id="add_radio_input" placeholder="Radio Address..."></div><button type="submit" class="btn btn-primary" onclick="var $i = $('#add_radio_input')[0]; request('post', {add_radio : $i.value }); $i.value = '';">Add Radio</button></div></div></div></div><div class="floating-button" style="bottom: 120px;" onclick="togglePlayer()"><i class="fas fa-play" aria-hidden="true"></i></div><div id="theme-switch-btn" class="floating-button" style="bottom: 50px;"><i class="fas fa-lightbulb" aria-hidden="true"></i></div><div id="playerToast" class="toast" role="alert" aria-live="assertive" aria-atomic="true" data-autohide="false"><div class="toast-header"><i class="fas fa-play-circle mr-2 text-primary"></i> <strong class="mr-auto">Now Playing...</strong> <button type="button" class="ml-2 mb-1 close" data-dismiss="toast" aria-label="Close"><span aria-hidden="true">&times;</span></button></div><div class="toast-body" id="playerContainer"><img id="playerArtworkIdle" src="static/img/empty_box.svg"/> <img id="playerArtwork" src="static/img/unknown-album.png" style="display: none;"/><div id="playerInfo"><div id="playerActionBox"><button id="playerPlayBtn" class="btn btn-primary btn-sm btn-space" style="display: none" onclick="request('post', {action: 'resume'})"><i class="fas fa-play"></i></button> <button id="playerPauseBtn" class="btn btn-primary btn-sm btn-space" style="display: none" onclick="request('post', {action: 'pause'})"><i class="fas fa-pause"></i></button> <button id="playerSkipBtn" class="btn btn-primary btn-sm" onclick="request('post', {action : 'next'})"><i class="fas fa-fast-forward"></i></button></div><div style="overflow: hidden; max-width: 320px;"><strong id="playerTitle">Song Title</strong></div><span id="playerArtist">Artist</span><div id="playerBarBox" class="progress"><div id="playerBar" class="progress-bar" role="progressbar" aria-valuenow="50" aria-valuemin="0" aria-valuemax="100"></div></div></div></div></div><div id="footer" style="height:50px; width: 100%; margin-top: 100px;"></div><form id="download-form" action="download" target="_blank"><input hidden name="id" value=""> <input hidden name="type" value=""> <input hidden name="dir" value=""> <input hidden name="tags" value=""> <input hidden name="keywords" value=""></form><div class="modal fade" id="addTagModal" tabindex="-1" role="dialog" aria-hidden="true"><div class="modal-dialog" role="document"><div class="modal-content"><div class="modal-header"><h5 class="modal-title" id="addTagModalTitle">Edit tags for ?</h5><button type="button" class="close" data-dismiss="modal" aria-label="Close"><span aria-hidden="true">&times;</span></button></div><div id="addTagModalBody" class="modal-body"><input hidden id="addTagModalItemId" name="id" value=""><div class="modal-tag" style="display: none; width: 100%;"><span class="modal-tag-text tag-space badge badge-pill badge-dark">Tag</span> <a class="modal-tag-remove tag-click small"><i class="fas fa-times-circle btn-outline-danger"></i></a></div><div id="addTagModalTags" style="margin-left: 5px; margin-bottom: 10px;"></div><div class="input-group"><input class="form-control form-control-sm btn-space" id="addTagModalInput" placeholder="tag1,tag2,..."> <button id="addTagModalAddBtn" type="button" class="btn btn-primary btn-sm" onclick="addTagModalAdd()"><i class="fas fa-plus" aria-hidden="true"></i> Add</button></div></div><div class="modal-footer"><button type="button" class="btn btn-secondary" data-dismiss="modal">Close</button> <button id="addTagModalSubmit" type="button" class="btn btn-success" data-dismiss="modal" onclick="addTagModalSubmit()">Edit!</button></div></div></div></div><div class="modal fade" id="uploadModal" tabindex="-1" role="dialog" aria-hidden="true"><div class="modal-dialog" role="document"><div class="modal-content"><div class="modal-header"><h5 class="modal-title" id="uploadTitle"><i class="fas fa-upload mr-1"></i>Uploading files...</h5></div><div id="uploadModalBody" class="modal-body"><div id="uploadSuccessAlert" class="alert alert-success" role="alert" style="display: none"><i class="fas fa-check mr-1"></i> Uploaded finished!</div><div id="uploadModalList" style="margin-left: 5px; margin-bottom: 10px;"><div class="uploadItem" style="display: none; width: 100%; padding-bottom: 8px;"><i class="far fa-file-alt mr-1"></i> <span class="uploadItemTitle mr-3"></span> <span class="uploadItemError text-danger"></span><div class="progress" style="margin-top: 5px; height: 10px;"><div class="uploadProgress progress-bar" role="progressbar" aria-valuenow="0" aria-valuemin="0" aria-valuemax="100"></div></div></div></div></div><div class="modal-footer"><button type="button" id="uploadClose" class="btn btn-success" data-dismiss="modal"><i class="fas fa-times mr-1"></i> Close</button> <button type="button" id="uploadCancel" class="btn btn-danger" data-toggle="tooltip" data-html="true" title="<strong>Are you really sure?</strong> <br /> Click again to abort uploading."><i class="fas fa-trash-alt mr-1" aria-hidden="true"></i> Cancel</button></div></div></div></div><input type="hidden" id="maxUploadFileSize" value="{{ max_upload_file_size }}"/><script src="static/js/main.js"></script></div></body>
=======
<!DOCTYPE html>

<head>
    <meta name="viewport" content="width=device-width, initial-scale=1, shrink-to-fit=no">
    <meta charset="UTF-8">

    <title>botamusique web interface</title>

    <link rel="icon" href="static/image/favicon.ico" />

    <link id="pagestyle" rel="stylesheet" href="static/css/bootstrap.min.css">
    <link rel="stylesheet" href="static/css/custom.css">
</head>

<body>
<div class="container page-header mb-5" id="banner">
    <div class="row">
        <div class="col-auto">
            <img src="static/image/logo.png" height="200px">
        </div>
        <div class="col my-auto">
            <h1>botamusique Web Interface</h1>
        </div>
    </div>
</div>


<div id="playlist" class="container mb-5">
    <div class="btn-toolbar mb-2" role="toolbar" aria-label="Playlist controls">
        <button type="button" id="play-pause-btn" class="btn btn-info mb-2 btn-space" onclick="togglePlayPause()">
            <i class="fas fa-play"></i>
        </button>
        <button type="button" id="fast-forward-btn" class="btn btn-info mb-2" onclick="request('post', {action : 'next'})">
            <i class="fas fa-fast-forward"></i>
        </button>
        <div class="ml-auto">
            <div class="dropdown mr-2">
                <button class="btn btn-secondary dropdown-toggle" type="button" id="play-mode"
                        data-toggle="dropdown" aria-haspopup="true" aria-expanded="false">
                    <i class="fas fa-tasks mr-2" aria-hidden="true" id="modeIndicator"></i>
                </button>
                <div class="dropdown-menu" aria-labelledby="play-mode">
                    <a class="dropdown-item" href="#" id="one-shot-mode-btn" onclick="changePlayMode('one-shot')">
                        <i class="fas fa-tasks mr-2" aria-hidden="true"></i>One-shot
                    </a>
                    <a class="dropdown-item" href="#" id="random-mode-btn" onclick="changePlayMode('randomize')">
                        <i class="fas fa-random mr-2" aria-hidden="true"></i>Random
                    </a>
                    <a class="dropdown-item" href="#" id="repeat-mode-btn" onclick="changePlayMode('repeat')">
                        <i class="fas fa-redo mr-2" aria-hidden="true"></i>Repeat
                    </a>
                    <a class="dropdown-item" href="#" id="autoplay-mode-btn" onclick="changePlayMode('autoplay')">
                        <i class="fas fa-robot mr-2" aria-hidden="true"></i>Autoplay
                    </a>
                </div>
            </div>
            <button type="button" id="volume-popover-btn" class="btn btn-warning ml-1"
                    onclick="toggleVolumePopover()">
                <i class="fa fa-volume-up" aria-hidden="true"></i>
            </button>

            <div id="volume-popover">
                <a onclick="request('post', {action : 'volume_down'})">
                    <i class="fa fa-volume-down" aria-hidden="true"></i>
                </a>

                <input type="range" class="custom-range ml-1" id="volume-slider" min="0" max="1" step="0.01"
                       value="0.5" onchange="setVolumeDelayed(this.value)" />

                <a onclick="request('post', {action : 'volume_up'})">
                    <i class="fa fa-volume-up" aria-hidden="true"></i>
                </a>
                <div id="volume-popover-arrow"></div>
            </div>

        </div>
    </div>

        <div class="table-responsive">
            <table class="table table-striped table-hover">
                <thead>
                    <tr>
                        <th scope="col" class="d-none d-md-table-cell">#</th>
                        <th scope="col" class="w-50">Title</th>
                        <th scope="col" class="d-none d-md-table-cell">Url/Path</th>
                        <th scope="col">Action</th>
                    </tr>
                </thead>
                <tbody id="playlist-table" class="playlist-table">
                    <tr id="playlist-loading">
                        <td colspan="4" class="text-center">
                            <img style="margin: auto; width: 35px;" src="static/image/loading.svg" />
                        </td>
                    </tr>
                    <tr id="playlist-empty" class="d-none">
                        <td colspan="4" class="text-center">
                            <img style="margin: auto; width: 35px;" src="static/image/empty_box.svg" />
                        </td>
                    </tr>
                    <tr class="playlist-expand table-dark d-none">
                        <td colspan="4" class="text-center">
                            <a class="text-muted" href="javascript:">See item <span
                                    class="playlist-expand-item-range"></span> on the playlist.
                            </a>
                        </td>
                    </tr>
                    <tr class="playlist-item-template d-none">
                        <th scope="row" class="playlist-item-index d-none d-md-table-cell"></th>
                        <td>
                            <input hidden type="text" class="playlist-item-id" value="" />
                            <div class="float-left">
                                <img width="80" class="playlist-item-thumbnail" src="static/image/unknown-album.png" />
                            </div>
                            <div class="playlist-artwork">
                                <b class="playlist-item-title"></b>
                                <span class="playlist-item-type badge badge-secondary"></span>
                                <br />
                                <span class="playlist-item-artist"></span>
                                <br />

                                <div class="playlist-item-tags">
                                    <a class="playlist-item-edit tag-space tag-click">
                                        <i class="fas fa-edit" style="color: #AAAAAA"></i>
                                    </a>
                                </div>
                            </div>
                        </td>
                        <td class="d-none d-md-table-cell">
                            <small class="playlist-item-path"></small>
                        </td>
                        <td>
                            <div class="btn-group">
                                <button type="button" class="playlist-item-play btn btn-info btn-sm">
                                    <i class="fas fa-play" aria-hidden="true"></i>
                                </button>
                                <button type="button" class="playlist-item-trash btn btn-danger btn-sm ml-1">
                                    <i class="fas fa-trash-alt" aria-hidden="true"></i>
                                </button>
                            </div>
                        </td>
                    </tr>
                </tbody>
            </table>
        </div>

        <div class="btn-group">
            <button type="button" class="btn btn-danger mr-1" onclick="request('post', {action : 'clear'})">
                <i class="fas fa-trash-alt" aria-hidden="true"></i> Clear Playlist
            </button>
        </div>
    </div>

    <div class="container mb-3">
        <h2 id="forms">Music Library</h2>

        <div class="card mb-3">
            <div class="card-header">
                <h5 class="card-title">Filters</h5>
                <hr>
                <div class="row">
                    <div class="col">
                        <label>Type</label>
                        <div id="filter-type" class="input-group mb-2">
                            <div class="btn-group btn-group-sm btn-group-toggle">
                                <label id="filter-type-file" class="btn btn-secondary"
                                    onclick="setFilterType(event, 'file')">
                                    <input type="checkbox" name="options"> File
                                </label>
                                <label id="filter-type-url" class="btn btn-secondary"
                                    onclick="setFilterType(event, 'url')">
                                    <input type="checkbox" name="options"> URL
                                </label>
                                <label id="filter-type-radio" class="btn btn-secondary"
                                    onclick="setFilterType(event, 'radio')">
                                    <input type="checkbox" name="options"> Radio
                                </label>
                            </div>
                        </div>

                        <label for="filter-dir">Directory</label>
                        <div id="filter-path" class="input-group mb-2">
                            <select class="form-control form-control-sm" id="filter-dir" disabled>
                                <option value="">.</option>
                                {% for dir in dirs %}
                                <option value="{{ dir }}">{{ dir }}</option>
                                {% endfor %}
                            </select>
                        </div>

                        <label for="filter-keywords">Keywords</label>
                        <div id="filter-path" class="input-group mb-2">
                            <input class="form-control form-control-sm" id="filter-keywords" name="keywords"
                                placeholder="Keywords..." style="margin-top:5px;" />
                        </div>
                    </div>

                    <div class="col">
                        <label for="filter-tag">Tags</label>
                        <div id="filter-type mb-2">
                            {% for tag in tags_color_lookup.keys() %}
                            <span id="filter-tag"
                                class="filter-tag tag-unclicked tag-click badge badge-{{ tags_color_lookup[tag] }}">{{ tag }}</span>
                            {% endfor %}
                        </div>
                    </div>
                </div>
            </div>
            <div class="card-body">
                <div id="library-group" class="list-group library-group" style="overflow: auto;">
                    <div id="library-item-loading" class="list-group-item library-item">
                        <img style="margin: auto; width: 35px;" src="static/image/loading.svg" />
                    </div>
                    <div id="library-item-empty" style="display: none" class="list-group-item library-item">
                        <img style="margin: auto; width: 35px;" src="static/image/empty_box.svg" />
                    </div>
                    <div id="library-item" style="display: none;" class="list-group-item library-item">
                        <input hidden type="text" class="library-item-id" value="" />

                        <div class="library-thumb-col">
                            <div class="library-thumb-img">
                                <img class="library-item-thumb library-thumb-img" src="static/image/unknown-album.png" />
                            </div>
                            <div class="btn-group-vertical library-thumb-grp">
                                <div class="library-item-play btn btn-secondary library-thumb-btn-up" title="Play">
                                    <i class="fas fa-play" aria-hidden="true"></i>
                                </div>
                            </div>
                        </div>

                        <div class="library-info-col library-info-title col-5" style="padding: 12px 0;">
                            <div>
                                <span class="library-item-type lead text-muted btn-space">[File]</span>
                                <span class="library-item-title lead btn-space">This is my title</span>
                                <span class="library-item-artist text-muted"> - Artist</span>
                            </div>
                        </div>

                        <div class="library-info-col col-4 d-none d-md-flex" style="padding: 3px;">
                            <span class="library-item-path text-muted path">Path/to/the/file</span>
                            <div class="library-item-tags">
                                <a class="tag-space tag-click library-item-edit"><i class="fas fa-edit"
                                                                                    style="color: #AAAAAA"></i></a>
                                <span class="library-item-notag badge badge-light text-muted font-italic">No
                            tag</span>
                                <span class="library-item-tag tag-space badge">Tag</span>
                            </div>
                        </div>

                        <div class="btn-group library-action">
                            <button class="library-item-add-next btn btn-info btn-sm btn-space" type="button"
                                    title="Next to play">
                                <svg class="library-btn-svg" style="width: 1rem; fill: currentColor;" viewBox="5 5 17 17">
                                    <path d="m5.700245,3.92964l0,14.150376l11.451127,-7.075188l-11.451127,-7.075188z"></path>
                                    <path d="m20.942859,18.221072l-3.323292,0l0,3.323292l-1.107764,0l0,-3.323292l-3.323292,0l0,-1.107764l3.323292,0l0,-3.323292l1.107764,0l0,3.323292l3.323292,0l0,1.107764z"></path>
                                </svg>

                            </button>
                            <button class="library-item-add-bottom library-btn btn btn-info btn-sm btn-space" type="button"
                                    title="Add to bottom">
                                <svg class="library-btn-svg" style="width: 1rem; fill: currentColor;" viewBox="2 2 20 20">
                                    <path d="M2,16H10V14H2M18,14V10H16V14H12V16H16V20H18V16H22V14M14,6H2V8H14M14,10H2V12H14V10Z"></path>
                                </svg>

                            </button>
                            <button class="library-item-download btn btn-primary btn-sm btn-space" type="button">
                                <i class="fas fa-download" aria-hidden="true"></i>
                            </button>
                            <button class="library-item-trash btn btn-danger btn-sm btn-space" type="button">
                                <i class="fas fa-trash-alt"></i>
                            </button>
                        </div>
                    </div>

                </div>

                <div class="list-group">
                    <div id="library-pagination" style="margin-left: auto; margin-top: 10px;">
                        <ul id="library-page-ul" class="pagination pagination">
                            <li class="library-page-li page-item active">
                                <a class="library-page-no page-link">1</a>
                            </li>
                        </ul>
                    </div>
                </div>

                <div class="btn-group mb-2" role="group">
                    <button type="submit" class="btn btn-secondary mr-1" onclick="addAllResults()"><i class="fas fa-plus"
                                                                                                      aria-hidden="true"></i> Add All
                    </button>
                    <button type="submit" class="btn btn-secondary mr-1"
                            onclick="request('post', {action : 'rescan'}); updateResults()">
                        <i class="fas fa-sync-alt" aria-hidden="true"></i> Rescan Files
                    </button>
                    <button type="submit" class="btn btn-secondary mr-1" onclick="downloadAllResults()"><i
                            class="fas fa-download" aria-hidden="true"></i> Download All
                    </button>
                    <button type="button" class="btn btn-danger mr-1" data-toggle="modal" data-target="#deleteWarningModal"><i
                            class="fas fa-trash-alt" aria-hidden="true"></i>
                        Delete All
                    </button>
                </div>

                <div class="modal fade" id="deleteWarningModal" tabindex="-1" role="dialog"
                     aria-labelledby="Warning-Delete-File" aria-hidden="true">
                    <div class="modal-dialog" role="document">
                        <div class="modal-content">
                            <div class="modal-header">
                                <h5 class="modal-title" id="deleteWarningModalLabel">Are you really sure?</h5>
                                <button type="button" class="close" data-dismiss="modal" aria-label="Close">
                                    <span aria-hidden="true">&times;</span>
                                </button>
                            </div>
                            <div class="modal-body">
                                All files listed here, include files on other pages, will be deleted from your
                                hard-drive.
                                Is that what you want?
                            </div>
                            <div class="modal-footer">
                                <button type="button" class="btn btn-secondary" data-dismiss="modal">Close</button>
                                <button type="button" class="btn btn-danger" data-dismiss="modal"
                                        onclick="deleteAllResults()">Delete All Listed Files</button>
                            </div>
                        </div>
                    </div>
                </div>
            </div>
            </div>
        </div>

{% if upload_enabled %}
    <div id="upload" class="container mb-3">
{% else %}
    <div id="upload" class="container mb-3" style="display: none;">
    <input type="hidden" id="uploadDisabled" value="true" />
{% endif %}
        <div class="card">
            <div class="card-header">
                <h5 class="card-title">Upload File</h5>
            </div>
            <div class="card-body">
                <form action="./upload" method="post" enctype="multipart/form-data">
                    <div class="row">
                        <div id="uploadBox" class="col-lg-7">
                            <div class="input-group mb-3">
                                <div id="uploadField" style="display: flex; width: 100%">
                                    <div class="custom-file">
                                        <input type="file" name="file[]" class="custom-file-input" id="uploadSelectFile"
                                            aria-describedby="uploadSubmit" value="Browse Music file" multiple />
                                        <label class="custom-file-label" for="uploadSelectFile">Choose file</label>
                                    </div>
                                </div>
                            </div>
                        </div>
                        <div class="col-lg-5">
                            <div class="row">
                                <div class="col">
                                    <div class="input-group mb-3">
                                        <div class="input-group-prepend">
                                            <span class="input-group-text">Upload To</span>
                                        </div>
                                        <input class="form-control" list="targetdirs" id="uploadTargetDir" name="targetdir"
                                               placeholder="uploads" />
                                        <datalist id="targetdirs">
                                            {% for dir in dirs %}
                                            <option value="{{ dir }}">
                                                {% endfor %}
                                        </datalist>
                                    </div>
                                </div>
                                <div class="col-auto">
                                    <button class="btn btn-primary" type="button" id="uploadSubmit"><i class="fas fa-upload mr-1"></i>Upload!</button>
                                </div>
                            </div>
                        </div>
                    </div>
                </form>
            </div>
        </div>
    </div>

    <div class="container mb-5">
        <div class="card-deck">
            <div class="card">
                <div class="card-header">
                    <h5 class="card-title">Add URL</h5>
                </div>
                <div class="card-body">
                    <label for="add_url_input">Add Youtube or Soundcloud URL</label>
                    <div class="input-group mb-2">
                        <input class="form-control" type="text" id="add_url_input" placeholder="URL...">
                    </div>
                    <button type="submit" class="btn btn-primary"
                        onclick="var $i = $('#add_url_input')[0]; request('post', {add_url :  $i.value }); $i.value = ''; ">Add
                        URL
                    </button>
                </div>
            </div>
            <div class="card">
                <div class="card-header">
                    <h5 class="card-title">Add Radio</h5>
                </div>
                <div class="card-body">
                    <label for="add_radio_input">Add Radio URL</label>
                    <div class="input-group mb-2">
                        <input class="form-control" type="text" id="add_radio_input" placeholder="Radio Address...">
                    </div>
                    <button type="submit" class="btn btn-primary"
                        onclick="var $i = $('#add_radio_input')[0]; request('post', {add_radio : $i.value }); $i.value = '';">Add
                        Radio
                    </button>
                </div>
            </div>
        </div>
    </div>


    <div class="floating-button" style="bottom: 120px;" onclick="togglePlayer()">
        <i class="fas fa-play" aria-hidden="true"></i>
    </div>

    <div class="floating-button" style="bottom: 50px;" onclick="switchTheme()">
        <i class="fas fa-lightbulb" aria-hidden="true"></i>
    </div>

    <div id="playerToast" class="toast" role="alert" aria-live="assertive" aria-atomic="true" data-autohide="false">
        <div class="toast-header">
            <i class="fas fa-play-circle mr-2 text-primary"></i>
            <strong class="mr-auto">Now Playing...</strong>
            <button type="button" class="ml-2 mb-1 close" data-dismiss="toast" aria-label="Close">
                <span aria-hidden="true">&times;</span>
            </button>
        </div>
        <div class="toast-body" id="playerContainer">
            <img id="playerArtworkIdle" src="static/image/empty_box.svg" />
            <img id="playerArtwork" src="static/image/unknown-album.png" style="display: none;"/>
            <div id="playerInfo">
                <div id="playerActionBox">
                    <button id="playerPlayBtn" class="btn btn-primary btn-sm btn-space" style="display: none"
                            onclick="request('post', {action: 'resume'})">
                        <i class="fas fa-play"></i>
                    </button>
                    <button id="playerPauseBtn" class="btn btn-primary btn-sm btn-space" style="display: none"
                            onclick="request('post', {action: 'pause'})">
                        <i class="fas fa-pause"></i>
                    </button>
                    <button id="playerSkipBtn" class="btn btn-primary btn-sm"
                            onclick="request('post', {action : 'next'})">
                        <i class="fas fa-fast-forward"></i>
                    </button>
                </div>

                <div style="overflow: hidden; max-width: 320px;">
                    <strong id="playerTitle">Song Title</strong>
                </div>
                <span id="playerArtist">Artist</span>
                <div id="playerBarBox" class="progress">
                    <div id="playerBar" class="progress-bar pr-2" role="progressbar" aria-valuenow="50"
                         aria-valuemin="0" aria-valuemax="100" style="width: 100%; text-align:right; transform: translateX(-100%)"></div>
                </div>
            </div>
        </div>
    </div>

    <div id="footer" style="height:50px; width: 100%; margin-top: 100px;"></div>

    <form id="download-form" action="download" method="GET" target="_blank">
        <input hidden type="text" name="id" value="">
        <input hidden type="text" name="type" value="">
        <input hidden type="text" name="dir" value="">
        <input hidden type="text" name="tags" value="">
        <input hidden type="text" name="keywords" value="">
    </form>

    <!-- Add tags modal -->
    <div class="modal fade" id="addTagModal" tabindex="-1" role="dialog" aria-hidden="true">
        <div class="modal-dialog" role="document">
            <div class="modal-content">
                <div class="modal-header">
                    <h5 class="modal-title" id="addTagModalTitle">Edit tags for ?</h5>
                    <button type="button" class="close" data-dismiss="modal" aria-label="Close">
                        <span aria-hidden="true">&times;</span>
                    </button>
                </div>
                <div id="addTagModalBody" class="modal-body">
                    <input hidden type="text" id="addTagModalItemId" name="id" value="">
                    <div class="modal-tag" style="display: none; width: 100%;">
                        <span class="modal-tag-text tag-space badge badge-pill badge-dark">Tag</span>
                        <a class="modal-tag-remove tag-click small"><i
                                class="fas fa-times-circle btn-outline-danger"></i></a>
                    </div>
                    <div id="addTagModalTags" style="margin-left: 5px; margin-bottom: 10px;">
                    </div>
                    <div class="input-group">
                        <input class="form-control form-control-sm btn-space" type="text" id="addTagModalInput"
                            placeholder="tag1,tag2,...">
                        <button id="addTagModalAddBtn" type="button" class="btn btn-primary btn-sm"
                            onclick="addTagModalAdd()">
                            <i class="fas fa-plus" aria-hidden="true"></i>
                            Add
                        </button>
                    </div>

                </div>
                <div class="modal-footer">
                    <button type="button" class="btn btn-secondary" data-dismiss="modal">Close</button>
                    <button id="addTagModalSubmit" type="button" class="btn btn-success" data-dismiss="modal"
                        onclick="addTagModalSubmit()">Edit!</button>
                </div>
            </div>
        </div>
    </div>

    <!-- Upload files modal -->
    <div class="modal fade" id="uploadModal" tabindex="-1" role="dialog" aria-hidden="true">
        <div class="modal-dialog" role="document">
            <div class="modal-content">
                <div class="modal-header">
                    <h5 class="modal-title" id="uploadTitle"><i class="fas fa-upload mr-1"></i>Uploading files...</h5>
                </div>
                <div id="uploadModalBody" class="modal-body">
                    <div id="uploadSuccessAlert" class="alert alert-success" role="alert" style="display: none">
                        <i class="fas fa-check mr-1"></i>
                        Uploaded finished!
                    </div>
                    <div id="uploadModalList" style="margin-left: 5px; margin-bottom: 10px;">
                        <div class="uploadItem" style="display: none; width: 100%; padding-bottom: 8px;">
                            <i class="far fa-file-alt mr-1"></i>
                            <span class="uploadItemTitle mr-3"></span>
                            <span class="uploadItemError text-danger"></span>
                            <div class="progress" style="margin-top: 5px; height: 10px;">
                                <div class="uploadProgress progress-bar pr-2" role="progressbar" aria-valuenow="0"
                                     aria-valuemin="0" aria-valuemax="100" style="width: 100%; text-align:right; transform: translateX(-100%)"></div>
                            </div>
                        </div>
                    </div>
                </div>
                <div class="modal-footer">
                    <button type="button" id="uploadClose" class="btn btn-success" data-dismiss="modal">
                        <i class="fas fa-times mr-1"></i> Close</button>
                    <button type="button" id="uploadCancel" class="btn btn-danger" data-toggle="tooltip"
                            data-html="true"
                            title="<strong>Are you really sure?</strong> <br /> Click again to abort uploading.">
                        <i class="fas fa-trash-alt mr-1" aria-hidden="true"></i> Cancel</button>
                </div>
            </div>
        </div>
    </div>

    <input type="hidden" id="maxUploadFileSize" value="{{ max_upload_file_size }}" />

    <script src="static/js/jquery-3.5.1.min.js"></script>
    <script src="static/js/popper.min.js"></script>
    <script src="static/js/bootstrap.min.js"></script>
    <script src="static/js/fontawesome.all.min.js"></script>
    <script src="static/js/custom.js"></script>
    </div>
</body>

</html>
>>>>>>> 3c87c33d
<|MERGE_RESOLUTION|>--- conflicted
+++ resolved
@@ -1,563 +1 @@
-<<<<<<< HEAD
-<!doctype html><head><meta name="viewport" content="width=device-width,initial-scale=1,shrink-to-fit=no"><meta charset="UTF-8"><title>botamusique web interface</title><link rel="icon" href="static/img/favicon.ico"/><link id="pagestyle" rel="stylesheet" href="static/css/main.css"></head><body><div class="container page-header mb-5" id="banner"><div class="row"><div class="col-auto"><img src="static/img/logo.png" height="200px"></div><div class="col my-auto"><h1>botamusique Web Interface</h1></div></div></div><div id="playlist" class="container mb-5"><div class="btn-toolbar mb-2" role="toolbar" aria-label="Playlist controls"><button type="button" id="play-pause-btn" class="btn btn-info mb-2 btn-space"><i class="fas fa-play"></i></button> <button type="button" id="fast-forward-btn" class="btn btn-info mb-2"><i class="fas fa-fast-forward"></i></button><div class="ml-auto"><div class="dropdown mr-2"><button class="btn btn-secondary dropdown-toggle" type="button" id="play-mode" data-toggle="dropdown" aria-haspopup="true" aria-expanded="false"><i class="fas fa-tasks mr-2" aria-hidden="true" id="modeIndicator"></i></button><div class="dropdown-menu" aria-labelledby="play-mode"><a class="dropdown-item" href="#" id="one-shot-mode-btn"><i class="fas fa-tasks mr-2" aria-hidden="true"></i>One-shot </a><a class="dropdown-item" href="#" id="random-mode-btn"><i class="fas fa-random mr-2" aria-hidden="true"></i>Random </a><a class="dropdown-item" href="#" id="repeat-mode-btn"><i class="fas fa-redo mr-2" aria-hidden="true"></i>Repeat </a><a class="dropdown-item" href="#" id="autoplay-mode-btn"><i class="fas fa-robot mr-2" aria-hidden="true"></i>Autoplay</a></div></div><button type="button" id="volume-popover-btn" class="btn btn-warning ml-1"><i class="fa fa-volume-up" aria-hidden="true"></i></button><div id="volume-popover"><a id="volume-down-btn"><i class="fa fa-volume-down" aria-hidden="true"></i> </a><input type="range" class="custom-range ml-1" id="volume-slider" min="0" max="1" step="0.01" value="0.5"/> <a id="volume-up-btn"><i class="fa fa-volume-up" aria-hidden="true"></i></a><div id="volume-popover-arrow"></div></div></div></div><div class="table-responsive"><table class="table table-striped table-hover"><thead><tr><th scope="col" class="d-none d-md-table-cell">#</th><th scope="col" class="w-50">Title</th><th scope="col" class="d-none d-md-table-cell">Url/Path</th><th scope="col">Action</th></tr></thead><tbody id="playlist-table" class="playlist-table"><tr id="playlist-loading"><td colspan="4" class="text-center"><img style="margin: auto; width: 35px;" src="static/img/loading.svg"/></td></tr><tr id="playlist-empty" class="d-none"><td colspan="4" class="text-center"><img style="margin: auto; width: 35px;" src="static/img/empty_box.svg"/></td></tr><tr class="playlist-expand table-dark d-none"><td colspan="4" class="text-center"><a class="text-muted" href="javascript:">See item <span class="playlist-expand-item-range"></span> on the playlist.</a></td></tr><tr class="playlist-item-template d-none"><th scope="row" class="playlist-item-index d-none d-md-table-cell"></th><td><input hidden class="playlist-item-id" value=""/><div class="float-left"><img width="80" class="playlist-item-thumbnail" src="static/img/unknown-album.png"/></div><div class="playlist-artwork"><b class="playlist-item-title"></b> <span class="playlist-item-type badge badge-secondary"></span><br/><span class="playlist-item-artist"></span><br/><div class="playlist-item-tags"><a class="playlist-item-edit tag-space tag-click"><i class="fas fa-edit" style="color: #AAAAAA"></i></a></div></div></td><td class="d-none d-md-table-cell"><small class="playlist-item-path"></small></td><td><div class="btn-group"><button type="button" class="playlist-item-play btn btn-info btn-sm"><i class="fas fa-play" aria-hidden="true"></i></button> <button type="button" class="playlist-item-trash btn btn-danger btn-sm ml-1"><i class="fas fa-trash-alt" aria-hidden="true"></i></button></div></td></tr></tbody></table></div><div class="btn-group"><button type="button" id="clear-playlist-btn" class="btn btn-danger mr-1"><i class="fas fa-trash-alt" aria-hidden="true"></i> Clear Playlist</button></div></div><div class="container mb-3"><h2 id="forms">Music Library</h2><div class="card mb-3"><div class="card-header"><h5 class="card-title">Filters</h5><hr><div class="row"><div class="col"><label>Type</label><div id="filter-type" class="input-group mb-2"><div class="btn-group btn-group-sm btn-group-toggle"><label id="filter-type-file" class="btn btn-secondary"><input type="checkbox" name="options"> File</label> <label id="filter-type-url" class="btn btn-secondary"><input type="checkbox" name="options"> URL</label> <label id="filter-type-radio" class="btn btn-secondary"><input type="checkbox" name="options"> Radio</label></div></div><label for="filter-dir">Directory</label><div id="filter-path" class="input-group mb-2"><select class="form-control form-control-sm" id="filter-dir" disabled="disabled"><option value="">.</option>{% for dir in dirs %}<option value="{{ dir }}">{{ dir }}</option>{% endfor %}</select></div><label for="filter-keywords">Keywords</label><div id="filter-path" class="input-group mb-2"><input class="form-control form-control-sm" id="filter-keywords" name="keywords" placeholder="Keywords..." style="margin-top:5px;"/></div></div><div class="col"><label for="filter-tag">Tags</label><div id="filter-type mb-2">{% for tag in tags_color_lookup.keys() %} <span id="filter-tag" class="filter-tag tag-unclicked tag-click badge badge-{{ tags_color_lookup[tag] }}">{{ tag }}</span> {% endfor %}</div></div></div></div><div class="card-body"><div id="library-group" class="list-group library-group" style="overflow: auto;"><div id="library-item-loading" class="list-group-item library-item"><img style="margin: auto; width: 35px;" src="static/img/loading.svg"/></div><div id="library-item-empty" style="display: none" class="list-group-item library-item"><img style="margin: auto; width: 35px;" src="static/img/empty_box.svg"/></div><div id="library-item" style="display: none;" class="list-group-item library-item"><input hidden class="library-item-id" value=""/><div class="library-thumb-col"><div class="library-thumb-img"><img class="library-item-thumb library-thumb-img" src="static/img/unknown-album.png"/></div><div class="btn-group-vertical library-thumb-grp"><div class="library-item-play btn btn-secondary library-thumb-btn-up" title="Play"><i class="fas fa-play" aria-hidden="true"></i></div></div></div><div class="library-info-col library-info-title col-5" style="padding: 12px 0;"><div><span class="library-item-type lead text-muted btn-space">[File]</span> <span class="library-item-title lead btn-space">This is my title</span> <span class="library-item-artist text-muted">- Artist</span></div></div><div class="library-info-col col-4 d-none d-md-flex" style="padding: 3px;"><span class="library-item-path text-muted path">Path/to/the/file</span><div class="library-item-tags"><a class="tag-space tag-click library-item-edit"><i class="fas fa-edit" style="color: #AAAAAA"></i></a> <span class="library-item-notag badge badge-light text-muted font-italic">No tag</span> <span class="library-item-tag tag-space badge">Tag</span></div></div><div class="btn-group library-action"><button class="library-item-add-next btn btn-info btn-sm btn-space" type="button" title="Next to play"><svg class="library-btn-svg" style="width: 1rem; fill: currentColor;" viewBox="5 5 17 17"><path d="m5.700245,3.92964l0,14.150376l11.451127,-7.075188l-11.451127,-7.075188z"></path><path d="m20.942859,18.221072l-3.323292,0l0,3.323292l-1.107764,0l0,-3.323292l-3.323292,0l0,-1.107764l3.323292,0l0,-3.323292l1.107764,0l0,3.323292l3.323292,0l0,1.107764z"></path></svg></button> <button class="library-item-add-bottom library-btn btn btn-info btn-sm btn-space" type="button" title="Add to bottom"><svg class="library-btn-svg" style="width: 1rem; fill: currentColor;" viewBox="2 2 20 20"><path d="M2,16H10V14H2M18,14V10H16V14H12V16H16V20H18V16H22V14M14,6H2V8H14M14,10H2V12H14V10Z"></path></svg></button> <button class="library-item-download btn btn-primary btn-sm btn-space" type="button"><i class="fas fa-download" aria-hidden="true"></i></button> <button class="library-item-trash btn btn-danger btn-sm btn-space" type="button"><i class="fas fa-trash-alt"></i></button></div></div></div><div class="list-group"><div id="library-pagination" style="margin-left: auto; margin-top: 10px;"><ul id="library-page-ul" class="pagination pagination"><li class="library-page-li page-item active"><a class="library-page-no page-link">1</a></li></ul></div></div><div class="btn-group mb-2" role="group"><button type="submit" class="btn btn-secondary mr-1" onclick="addAllResults()"><i class="fas fa-plus" aria-hidden="true"></i> Add All</button> <button type="submit" class="btn btn-secondary mr-1" onclick="request('post', {action : 'rescan'}); updateResults()"><i class="fas fa-sync-alt" aria-hidden="true"></i> Rescan Files</button> <button type="submit" class="btn btn-secondary mr-1" onclick="downloadAllResults()"><i class="fas fa-download" aria-hidden="true"></i> Download All</button> <button type="button" class="btn btn-danger mr-1" data-toggle="modal" data-target="#deleteWarningModal"><i class="fas fa-trash-alt" aria-hidden="true"></i> Delete All</button></div><div class="modal fade" id="deleteWarningModal" tabindex="-1" role="dialog" aria-labelledby="Warning-Delete-File" aria-hidden="true"><div class="modal-dialog" role="document"><div class="modal-content"><div class="modal-header"><h5 class="modal-title" id="deleteWarningModalLabel">Are you really sure?</h5><button type="button" class="close" data-dismiss="modal" aria-label="Close"><span aria-hidden="true">&times;</span></button></div><div class="modal-body">All files listed here, include files on other pages, will be deleted from your hard-drive. Is that what you want?</div><div class="modal-footer"><button type="button" class="btn btn-secondary" data-dismiss="modal">Close</button> <button type="button" class="btn btn-danger" data-dismiss="modal" onclick="deleteAllResults()">Delete All Listed Files</button></div></div></div></div></div></div></div>{% if upload_enabled %}<div id="upload" class="container mb-3">{% else %}<div id="upload" class="container mb-3" style="display: none;"><input type="hidden" id="uploadDisabled" value="true"/> {% endif %}<div class="card"><div class="card-header"><h5 class="card-title">Upload File</h5></div><div class="card-body"><form action="./upload" method="post" enctype="multipart/form-data"><div class="row"><div id="uploadBox" class="col-lg-7"><div class="input-group mb-3"><div id="uploadField" style="display: flex; width: 100%"><div class="custom-file"><input type="file" name="file[]" class="custom-file-input" id="uploadSelectFile" aria-describedby="uploadSubmit" value="Browse Music file" multiple="multiple"/> <label class="custom-file-label" for="uploadSelectFile">Choose file</label></div></div></div></div><div class="col-lg-5"><div class="row"><div class="col"><div class="input-group mb-3"><div class="input-group-prepend"><span class="input-group-text">Upload To</span></div><input class="form-control" list="targetdirs" id="uploadTargetDir" name="targetdir" placeholder="uploads"/><datalist id="targetdirs">{% for dir in dirs %}<option value="{{ dir }}">{% endfor %}</option></datalist></div></div><div class="col-auto"><button class="btn btn-primary" type="button" id="uploadSubmit"><i class="fas fa-upload mr-1"></i>Upload!</button></div></div></div></div></form></div></div></div><div class="container mb-5"><div class="card-deck"><div class="card"><div class="card-header"><h5 class="card-title">Add URL</h5></div><div class="card-body"><label for="add_url_input">Add Youtube or Soundcloud URL</label><div class="input-group mb-2"><input class="form-control" id="add_url_input" placeholder="URL..."></div><button type="submit" class="btn btn-primary" onclick="var $i = $('#add_url_input')[0]; request('post', {add_url :  $i.value }); $i.value = '';">Add URL</button></div></div><div class="card"><div class="card-header"><h5 class="card-title">Add Radio</h5></div><div class="card-body"><label for="add_radio_input">Add Radio URL</label><div class="input-group mb-2"><input class="form-control" id="add_radio_input" placeholder="Radio Address..."></div><button type="submit" class="btn btn-primary" onclick="var $i = $('#add_radio_input')[0]; request('post', {add_radio : $i.value }); $i.value = '';">Add Radio</button></div></div></div></div><div class="floating-button" style="bottom: 120px;" onclick="togglePlayer()"><i class="fas fa-play" aria-hidden="true"></i></div><div id="theme-switch-btn" class="floating-button" style="bottom: 50px;"><i class="fas fa-lightbulb" aria-hidden="true"></i></div><div id="playerToast" class="toast" role="alert" aria-live="assertive" aria-atomic="true" data-autohide="false"><div class="toast-header"><i class="fas fa-play-circle mr-2 text-primary"></i> <strong class="mr-auto">Now Playing...</strong> <button type="button" class="ml-2 mb-1 close" data-dismiss="toast" aria-label="Close"><span aria-hidden="true">&times;</span></button></div><div class="toast-body" id="playerContainer"><img id="playerArtworkIdle" src="static/img/empty_box.svg"/> <img id="playerArtwork" src="static/img/unknown-album.png" style="display: none;"/><div id="playerInfo"><div id="playerActionBox"><button id="playerPlayBtn" class="btn btn-primary btn-sm btn-space" style="display: none" onclick="request('post', {action: 'resume'})"><i class="fas fa-play"></i></button> <button id="playerPauseBtn" class="btn btn-primary btn-sm btn-space" style="display: none" onclick="request('post', {action: 'pause'})"><i class="fas fa-pause"></i></button> <button id="playerSkipBtn" class="btn btn-primary btn-sm" onclick="request('post', {action : 'next'})"><i class="fas fa-fast-forward"></i></button></div><div style="overflow: hidden; max-width: 320px;"><strong id="playerTitle">Song Title</strong></div><span id="playerArtist">Artist</span><div id="playerBarBox" class="progress"><div id="playerBar" class="progress-bar" role="progressbar" aria-valuenow="50" aria-valuemin="0" aria-valuemax="100"></div></div></div></div></div><div id="footer" style="height:50px; width: 100%; margin-top: 100px;"></div><form id="download-form" action="download" target="_blank"><input hidden name="id" value=""> <input hidden name="type" value=""> <input hidden name="dir" value=""> <input hidden name="tags" value=""> <input hidden name="keywords" value=""></form><div class="modal fade" id="addTagModal" tabindex="-1" role="dialog" aria-hidden="true"><div class="modal-dialog" role="document"><div class="modal-content"><div class="modal-header"><h5 class="modal-title" id="addTagModalTitle">Edit tags for ?</h5><button type="button" class="close" data-dismiss="modal" aria-label="Close"><span aria-hidden="true">&times;</span></button></div><div id="addTagModalBody" class="modal-body"><input hidden id="addTagModalItemId" name="id" value=""><div class="modal-tag" style="display: none; width: 100%;"><span class="modal-tag-text tag-space badge badge-pill badge-dark">Tag</span> <a class="modal-tag-remove tag-click small"><i class="fas fa-times-circle btn-outline-danger"></i></a></div><div id="addTagModalTags" style="margin-left: 5px; margin-bottom: 10px;"></div><div class="input-group"><input class="form-control form-control-sm btn-space" id="addTagModalInput" placeholder="tag1,tag2,..."> <button id="addTagModalAddBtn" type="button" class="btn btn-primary btn-sm" onclick="addTagModalAdd()"><i class="fas fa-plus" aria-hidden="true"></i> Add</button></div></div><div class="modal-footer"><button type="button" class="btn btn-secondary" data-dismiss="modal">Close</button> <button id="addTagModalSubmit" type="button" class="btn btn-success" data-dismiss="modal" onclick="addTagModalSubmit()">Edit!</button></div></div></div></div><div class="modal fade" id="uploadModal" tabindex="-1" role="dialog" aria-hidden="true"><div class="modal-dialog" role="document"><div class="modal-content"><div class="modal-header"><h5 class="modal-title" id="uploadTitle"><i class="fas fa-upload mr-1"></i>Uploading files...</h5></div><div id="uploadModalBody" class="modal-body"><div id="uploadSuccessAlert" class="alert alert-success" role="alert" style="display: none"><i class="fas fa-check mr-1"></i> Uploaded finished!</div><div id="uploadModalList" style="margin-left: 5px; margin-bottom: 10px;"><div class="uploadItem" style="display: none; width: 100%; padding-bottom: 8px;"><i class="far fa-file-alt mr-1"></i> <span class="uploadItemTitle mr-3"></span> <span class="uploadItemError text-danger"></span><div class="progress" style="margin-top: 5px; height: 10px;"><div class="uploadProgress progress-bar" role="progressbar" aria-valuenow="0" aria-valuemin="0" aria-valuemax="100"></div></div></div></div></div><div class="modal-footer"><button type="button" id="uploadClose" class="btn btn-success" data-dismiss="modal"><i class="fas fa-times mr-1"></i> Close</button> <button type="button" id="uploadCancel" class="btn btn-danger" data-toggle="tooltip" data-html="true" title="<strong>Are you really sure?</strong> <br /> Click again to abort uploading."><i class="fas fa-trash-alt mr-1" aria-hidden="true"></i> Cancel</button></div></div></div></div><input type="hidden" id="maxUploadFileSize" value="{{ max_upload_file_size }}"/><script src="static/js/main.js"></script></div></body>
-=======
-<!DOCTYPE html>
-
-<head>
-    <meta name="viewport" content="width=device-width, initial-scale=1, shrink-to-fit=no">
-    <meta charset="UTF-8">
-
-    <title>botamusique web interface</title>
-
-    <link rel="icon" href="static/image/favicon.ico" />
-
-    <link id="pagestyle" rel="stylesheet" href="static/css/bootstrap.min.css">
-    <link rel="stylesheet" href="static/css/custom.css">
-</head>
-
-<body>
-<div class="container page-header mb-5" id="banner">
-    <div class="row">
-        <div class="col-auto">
-            <img src="static/image/logo.png" height="200px">
-        </div>
-        <div class="col my-auto">
-            <h1>botamusique Web Interface</h1>
-        </div>
-    </div>
-</div>
-
-
-<div id="playlist" class="container mb-5">
-    <div class="btn-toolbar mb-2" role="toolbar" aria-label="Playlist controls">
-        <button type="button" id="play-pause-btn" class="btn btn-info mb-2 btn-space" onclick="togglePlayPause()">
-            <i class="fas fa-play"></i>
-        </button>
-        <button type="button" id="fast-forward-btn" class="btn btn-info mb-2" onclick="request('post', {action : 'next'})">
-            <i class="fas fa-fast-forward"></i>
-        </button>
-        <div class="ml-auto">
-            <div class="dropdown mr-2">
-                <button class="btn btn-secondary dropdown-toggle" type="button" id="play-mode"
-                        data-toggle="dropdown" aria-haspopup="true" aria-expanded="false">
-                    <i class="fas fa-tasks mr-2" aria-hidden="true" id="modeIndicator"></i>
-                </button>
-                <div class="dropdown-menu" aria-labelledby="play-mode">
-                    <a class="dropdown-item" href="#" id="one-shot-mode-btn" onclick="changePlayMode('one-shot')">
-                        <i class="fas fa-tasks mr-2" aria-hidden="true"></i>One-shot
-                    </a>
-                    <a class="dropdown-item" href="#" id="random-mode-btn" onclick="changePlayMode('randomize')">
-                        <i class="fas fa-random mr-2" aria-hidden="true"></i>Random
-                    </a>
-                    <a class="dropdown-item" href="#" id="repeat-mode-btn" onclick="changePlayMode('repeat')">
-                        <i class="fas fa-redo mr-2" aria-hidden="true"></i>Repeat
-                    </a>
-                    <a class="dropdown-item" href="#" id="autoplay-mode-btn" onclick="changePlayMode('autoplay')">
-                        <i class="fas fa-robot mr-2" aria-hidden="true"></i>Autoplay
-                    </a>
-                </div>
-            </div>
-            <button type="button" id="volume-popover-btn" class="btn btn-warning ml-1"
-                    onclick="toggleVolumePopover()">
-                <i class="fa fa-volume-up" aria-hidden="true"></i>
-            </button>
-
-            <div id="volume-popover">
-                <a onclick="request('post', {action : 'volume_down'})">
-                    <i class="fa fa-volume-down" aria-hidden="true"></i>
-                </a>
-
-                <input type="range" class="custom-range ml-1" id="volume-slider" min="0" max="1" step="0.01"
-                       value="0.5" onchange="setVolumeDelayed(this.value)" />
-
-                <a onclick="request('post', {action : 'volume_up'})">
-                    <i class="fa fa-volume-up" aria-hidden="true"></i>
-                </a>
-                <div id="volume-popover-arrow"></div>
-            </div>
-
-        </div>
-    </div>
-
-        <div class="table-responsive">
-            <table class="table table-striped table-hover">
-                <thead>
-                    <tr>
-                        <th scope="col" class="d-none d-md-table-cell">#</th>
-                        <th scope="col" class="w-50">Title</th>
-                        <th scope="col" class="d-none d-md-table-cell">Url/Path</th>
-                        <th scope="col">Action</th>
-                    </tr>
-                </thead>
-                <tbody id="playlist-table" class="playlist-table">
-                    <tr id="playlist-loading">
-                        <td colspan="4" class="text-center">
-                            <img style="margin: auto; width: 35px;" src="static/image/loading.svg" />
-                        </td>
-                    </tr>
-                    <tr id="playlist-empty" class="d-none">
-                        <td colspan="4" class="text-center">
-                            <img style="margin: auto; width: 35px;" src="static/image/empty_box.svg" />
-                        </td>
-                    </tr>
-                    <tr class="playlist-expand table-dark d-none">
-                        <td colspan="4" class="text-center">
-                            <a class="text-muted" href="javascript:">See item <span
-                                    class="playlist-expand-item-range"></span> on the playlist.
-                            </a>
-                        </td>
-                    </tr>
-                    <tr class="playlist-item-template d-none">
-                        <th scope="row" class="playlist-item-index d-none d-md-table-cell"></th>
-                        <td>
-                            <input hidden type="text" class="playlist-item-id" value="" />
-                            <div class="float-left">
-                                <img width="80" class="playlist-item-thumbnail" src="static/image/unknown-album.png" />
-                            </div>
-                            <div class="playlist-artwork">
-                                <b class="playlist-item-title"></b>
-                                <span class="playlist-item-type badge badge-secondary"></span>
-                                <br />
-                                <span class="playlist-item-artist"></span>
-                                <br />
-
-                                <div class="playlist-item-tags">
-                                    <a class="playlist-item-edit tag-space tag-click">
-                                        <i class="fas fa-edit" style="color: #AAAAAA"></i>
-                                    </a>
-                                </div>
-                            </div>
-                        </td>
-                        <td class="d-none d-md-table-cell">
-                            <small class="playlist-item-path"></small>
-                        </td>
-                        <td>
-                            <div class="btn-group">
-                                <button type="button" class="playlist-item-play btn btn-info btn-sm">
-                                    <i class="fas fa-play" aria-hidden="true"></i>
-                                </button>
-                                <button type="button" class="playlist-item-trash btn btn-danger btn-sm ml-1">
-                                    <i class="fas fa-trash-alt" aria-hidden="true"></i>
-                                </button>
-                            </div>
-                        </td>
-                    </tr>
-                </tbody>
-            </table>
-        </div>
-
-        <div class="btn-group">
-            <button type="button" class="btn btn-danger mr-1" onclick="request('post', {action : 'clear'})">
-                <i class="fas fa-trash-alt" aria-hidden="true"></i> Clear Playlist
-            </button>
-        </div>
-    </div>
-
-    <div class="container mb-3">
-        <h2 id="forms">Music Library</h2>
-
-        <div class="card mb-3">
-            <div class="card-header">
-                <h5 class="card-title">Filters</h5>
-                <hr>
-                <div class="row">
-                    <div class="col">
-                        <label>Type</label>
-                        <div id="filter-type" class="input-group mb-2">
-                            <div class="btn-group btn-group-sm btn-group-toggle">
-                                <label id="filter-type-file" class="btn btn-secondary"
-                                    onclick="setFilterType(event, 'file')">
-                                    <input type="checkbox" name="options"> File
-                                </label>
-                                <label id="filter-type-url" class="btn btn-secondary"
-                                    onclick="setFilterType(event, 'url')">
-                                    <input type="checkbox" name="options"> URL
-                                </label>
-                                <label id="filter-type-radio" class="btn btn-secondary"
-                                    onclick="setFilterType(event, 'radio')">
-                                    <input type="checkbox" name="options"> Radio
-                                </label>
-                            </div>
-                        </div>
-
-                        <label for="filter-dir">Directory</label>
-                        <div id="filter-path" class="input-group mb-2">
-                            <select class="form-control form-control-sm" id="filter-dir" disabled>
-                                <option value="">.</option>
-                                {% for dir in dirs %}
-                                <option value="{{ dir }}">{{ dir }}</option>
-                                {% endfor %}
-                            </select>
-                        </div>
-
-                        <label for="filter-keywords">Keywords</label>
-                        <div id="filter-path" class="input-group mb-2">
-                            <input class="form-control form-control-sm" id="filter-keywords" name="keywords"
-                                placeholder="Keywords..." style="margin-top:5px;" />
-                        </div>
-                    </div>
-
-                    <div class="col">
-                        <label for="filter-tag">Tags</label>
-                        <div id="filter-type mb-2">
-                            {% for tag in tags_color_lookup.keys() %}
-                            <span id="filter-tag"
-                                class="filter-tag tag-unclicked tag-click badge badge-{{ tags_color_lookup[tag] }}">{{ tag }}</span>
-                            {% endfor %}
-                        </div>
-                    </div>
-                </div>
-            </div>
-            <div class="card-body">
-                <div id="library-group" class="list-group library-group" style="overflow: auto;">
-                    <div id="library-item-loading" class="list-group-item library-item">
-                        <img style="margin: auto; width: 35px;" src="static/image/loading.svg" />
-                    </div>
-                    <div id="library-item-empty" style="display: none" class="list-group-item library-item">
-                        <img style="margin: auto; width: 35px;" src="static/image/empty_box.svg" />
-                    </div>
-                    <div id="library-item" style="display: none;" class="list-group-item library-item">
-                        <input hidden type="text" class="library-item-id" value="" />
-
-                        <div class="library-thumb-col">
-                            <div class="library-thumb-img">
-                                <img class="library-item-thumb library-thumb-img" src="static/image/unknown-album.png" />
-                            </div>
-                            <div class="btn-group-vertical library-thumb-grp">
-                                <div class="library-item-play btn btn-secondary library-thumb-btn-up" title="Play">
-                                    <i class="fas fa-play" aria-hidden="true"></i>
-                                </div>
-                            </div>
-                        </div>
-
-                        <div class="library-info-col library-info-title col-5" style="padding: 12px 0;">
-                            <div>
-                                <span class="library-item-type lead text-muted btn-space">[File]</span>
-                                <span class="library-item-title lead btn-space">This is my title</span>
-                                <span class="library-item-artist text-muted"> - Artist</span>
-                            </div>
-                        </div>
-
-                        <div class="library-info-col col-4 d-none d-md-flex" style="padding: 3px;">
-                            <span class="library-item-path text-muted path">Path/to/the/file</span>
-                            <div class="library-item-tags">
-                                <a class="tag-space tag-click library-item-edit"><i class="fas fa-edit"
-                                                                                    style="color: #AAAAAA"></i></a>
-                                <span class="library-item-notag badge badge-light text-muted font-italic">No
-                            tag</span>
-                                <span class="library-item-tag tag-space badge">Tag</span>
-                            </div>
-                        </div>
-
-                        <div class="btn-group library-action">
-                            <button class="library-item-add-next btn btn-info btn-sm btn-space" type="button"
-                                    title="Next to play">
-                                <svg class="library-btn-svg" style="width: 1rem; fill: currentColor;" viewBox="5 5 17 17">
-                                    <path d="m5.700245,3.92964l0,14.150376l11.451127,-7.075188l-11.451127,-7.075188z"></path>
-                                    <path d="m20.942859,18.221072l-3.323292,0l0,3.323292l-1.107764,0l0,-3.323292l-3.323292,0l0,-1.107764l3.323292,0l0,-3.323292l1.107764,0l0,3.323292l3.323292,0l0,1.107764z"></path>
-                                </svg>
-
-                            </button>
-                            <button class="library-item-add-bottom library-btn btn btn-info btn-sm btn-space" type="button"
-                                    title="Add to bottom">
-                                <svg class="library-btn-svg" style="width: 1rem; fill: currentColor;" viewBox="2 2 20 20">
-                                    <path d="M2,16H10V14H2M18,14V10H16V14H12V16H16V20H18V16H22V14M14,6H2V8H14M14,10H2V12H14V10Z"></path>
-                                </svg>
-
-                            </button>
-                            <button class="library-item-download btn btn-primary btn-sm btn-space" type="button">
-                                <i class="fas fa-download" aria-hidden="true"></i>
-                            </button>
-                            <button class="library-item-trash btn btn-danger btn-sm btn-space" type="button">
-                                <i class="fas fa-trash-alt"></i>
-                            </button>
-                        </div>
-                    </div>
-
-                </div>
-
-                <div class="list-group">
-                    <div id="library-pagination" style="margin-left: auto; margin-top: 10px;">
-                        <ul id="library-page-ul" class="pagination pagination">
-                            <li class="library-page-li page-item active">
-                                <a class="library-page-no page-link">1</a>
-                            </li>
-                        </ul>
-                    </div>
-                </div>
-
-                <div class="btn-group mb-2" role="group">
-                    <button type="submit" class="btn btn-secondary mr-1" onclick="addAllResults()"><i class="fas fa-plus"
-                                                                                                      aria-hidden="true"></i> Add All
-                    </button>
-                    <button type="submit" class="btn btn-secondary mr-1"
-                            onclick="request('post', {action : 'rescan'}); updateResults()">
-                        <i class="fas fa-sync-alt" aria-hidden="true"></i> Rescan Files
-                    </button>
-                    <button type="submit" class="btn btn-secondary mr-1" onclick="downloadAllResults()"><i
-                            class="fas fa-download" aria-hidden="true"></i> Download All
-                    </button>
-                    <button type="button" class="btn btn-danger mr-1" data-toggle="modal" data-target="#deleteWarningModal"><i
-                            class="fas fa-trash-alt" aria-hidden="true"></i>
-                        Delete All
-                    </button>
-                </div>
-
-                <div class="modal fade" id="deleteWarningModal" tabindex="-1" role="dialog"
-                     aria-labelledby="Warning-Delete-File" aria-hidden="true">
-                    <div class="modal-dialog" role="document">
-                        <div class="modal-content">
-                            <div class="modal-header">
-                                <h5 class="modal-title" id="deleteWarningModalLabel">Are you really sure?</h5>
-                                <button type="button" class="close" data-dismiss="modal" aria-label="Close">
-                                    <span aria-hidden="true">&times;</span>
-                                </button>
-                            </div>
-                            <div class="modal-body">
-                                All files listed here, include files on other pages, will be deleted from your
-                                hard-drive.
-                                Is that what you want?
-                            </div>
-                            <div class="modal-footer">
-                                <button type="button" class="btn btn-secondary" data-dismiss="modal">Close</button>
-                                <button type="button" class="btn btn-danger" data-dismiss="modal"
-                                        onclick="deleteAllResults()">Delete All Listed Files</button>
-                            </div>
-                        </div>
-                    </div>
-                </div>
-            </div>
-            </div>
-        </div>
-
-{% if upload_enabled %}
-    <div id="upload" class="container mb-3">
-{% else %}
-    <div id="upload" class="container mb-3" style="display: none;">
-    <input type="hidden" id="uploadDisabled" value="true" />
-{% endif %}
-        <div class="card">
-            <div class="card-header">
-                <h5 class="card-title">Upload File</h5>
-            </div>
-            <div class="card-body">
-                <form action="./upload" method="post" enctype="multipart/form-data">
-                    <div class="row">
-                        <div id="uploadBox" class="col-lg-7">
-                            <div class="input-group mb-3">
-                                <div id="uploadField" style="display: flex; width: 100%">
-                                    <div class="custom-file">
-                                        <input type="file" name="file[]" class="custom-file-input" id="uploadSelectFile"
-                                            aria-describedby="uploadSubmit" value="Browse Music file" multiple />
-                                        <label class="custom-file-label" for="uploadSelectFile">Choose file</label>
-                                    </div>
-                                </div>
-                            </div>
-                        </div>
-                        <div class="col-lg-5">
-                            <div class="row">
-                                <div class="col">
-                                    <div class="input-group mb-3">
-                                        <div class="input-group-prepend">
-                                            <span class="input-group-text">Upload To</span>
-                                        </div>
-                                        <input class="form-control" list="targetdirs" id="uploadTargetDir" name="targetdir"
-                                               placeholder="uploads" />
-                                        <datalist id="targetdirs">
-                                            {% for dir in dirs %}
-                                            <option value="{{ dir }}">
-                                                {% endfor %}
-                                        </datalist>
-                                    </div>
-                                </div>
-                                <div class="col-auto">
-                                    <button class="btn btn-primary" type="button" id="uploadSubmit"><i class="fas fa-upload mr-1"></i>Upload!</button>
-                                </div>
-                            </div>
-                        </div>
-                    </div>
-                </form>
-            </div>
-        </div>
-    </div>
-
-    <div class="container mb-5">
-        <div class="card-deck">
-            <div class="card">
-                <div class="card-header">
-                    <h5 class="card-title">Add URL</h5>
-                </div>
-                <div class="card-body">
-                    <label for="add_url_input">Add Youtube or Soundcloud URL</label>
-                    <div class="input-group mb-2">
-                        <input class="form-control" type="text" id="add_url_input" placeholder="URL...">
-                    </div>
-                    <button type="submit" class="btn btn-primary"
-                        onclick="var $i = $('#add_url_input')[0]; request('post', {add_url :  $i.value }); $i.value = ''; ">Add
-                        URL
-                    </button>
-                </div>
-            </div>
-            <div class="card">
-                <div class="card-header">
-                    <h5 class="card-title">Add Radio</h5>
-                </div>
-                <div class="card-body">
-                    <label for="add_radio_input">Add Radio URL</label>
-                    <div class="input-group mb-2">
-                        <input class="form-control" type="text" id="add_radio_input" placeholder="Radio Address...">
-                    </div>
-                    <button type="submit" class="btn btn-primary"
-                        onclick="var $i = $('#add_radio_input')[0]; request('post', {add_radio : $i.value }); $i.value = '';">Add
-                        Radio
-                    </button>
-                </div>
-            </div>
-        </div>
-    </div>
-
-
-    <div class="floating-button" style="bottom: 120px;" onclick="togglePlayer()">
-        <i class="fas fa-play" aria-hidden="true"></i>
-    </div>
-
-    <div class="floating-button" style="bottom: 50px;" onclick="switchTheme()">
-        <i class="fas fa-lightbulb" aria-hidden="true"></i>
-    </div>
-
-    <div id="playerToast" class="toast" role="alert" aria-live="assertive" aria-atomic="true" data-autohide="false">
-        <div class="toast-header">
-            <i class="fas fa-play-circle mr-2 text-primary"></i>
-            <strong class="mr-auto">Now Playing...</strong>
-            <button type="button" class="ml-2 mb-1 close" data-dismiss="toast" aria-label="Close">
-                <span aria-hidden="true">&times;</span>
-            </button>
-        </div>
-        <div class="toast-body" id="playerContainer">
-            <img id="playerArtworkIdle" src="static/image/empty_box.svg" />
-            <img id="playerArtwork" src="static/image/unknown-album.png" style="display: none;"/>
-            <div id="playerInfo">
-                <div id="playerActionBox">
-                    <button id="playerPlayBtn" class="btn btn-primary btn-sm btn-space" style="display: none"
-                            onclick="request('post', {action: 'resume'})">
-                        <i class="fas fa-play"></i>
-                    </button>
-                    <button id="playerPauseBtn" class="btn btn-primary btn-sm btn-space" style="display: none"
-                            onclick="request('post', {action: 'pause'})">
-                        <i class="fas fa-pause"></i>
-                    </button>
-                    <button id="playerSkipBtn" class="btn btn-primary btn-sm"
-                            onclick="request('post', {action : 'next'})">
-                        <i class="fas fa-fast-forward"></i>
-                    </button>
-                </div>
-
-                <div style="overflow: hidden; max-width: 320px;">
-                    <strong id="playerTitle">Song Title</strong>
-                </div>
-                <span id="playerArtist">Artist</span>
-                <div id="playerBarBox" class="progress">
-                    <div id="playerBar" class="progress-bar pr-2" role="progressbar" aria-valuenow="50"
-                         aria-valuemin="0" aria-valuemax="100" style="width: 100%; text-align:right; transform: translateX(-100%)"></div>
-                </div>
-            </div>
-        </div>
-    </div>
-
-    <div id="footer" style="height:50px; width: 100%; margin-top: 100px;"></div>
-
-    <form id="download-form" action="download" method="GET" target="_blank">
-        <input hidden type="text" name="id" value="">
-        <input hidden type="text" name="type" value="">
-        <input hidden type="text" name="dir" value="">
-        <input hidden type="text" name="tags" value="">
-        <input hidden type="text" name="keywords" value="">
-    </form>
-
-    <!-- Add tags modal -->
-    <div class="modal fade" id="addTagModal" tabindex="-1" role="dialog" aria-hidden="true">
-        <div class="modal-dialog" role="document">
-            <div class="modal-content">
-                <div class="modal-header">
-                    <h5 class="modal-title" id="addTagModalTitle">Edit tags for ?</h5>
-                    <button type="button" class="close" data-dismiss="modal" aria-label="Close">
-                        <span aria-hidden="true">&times;</span>
-                    </button>
-                </div>
-                <div id="addTagModalBody" class="modal-body">
-                    <input hidden type="text" id="addTagModalItemId" name="id" value="">
-                    <div class="modal-tag" style="display: none; width: 100%;">
-                        <span class="modal-tag-text tag-space badge badge-pill badge-dark">Tag</span>
-                        <a class="modal-tag-remove tag-click small"><i
-                                class="fas fa-times-circle btn-outline-danger"></i></a>
-                    </div>
-                    <div id="addTagModalTags" style="margin-left: 5px; margin-bottom: 10px;">
-                    </div>
-                    <div class="input-group">
-                        <input class="form-control form-control-sm btn-space" type="text" id="addTagModalInput"
-                            placeholder="tag1,tag2,...">
-                        <button id="addTagModalAddBtn" type="button" class="btn btn-primary btn-sm"
-                            onclick="addTagModalAdd()">
-                            <i class="fas fa-plus" aria-hidden="true"></i>
-                            Add
-                        </button>
-                    </div>
-
-                </div>
-                <div class="modal-footer">
-                    <button type="button" class="btn btn-secondary" data-dismiss="modal">Close</button>
-                    <button id="addTagModalSubmit" type="button" class="btn btn-success" data-dismiss="modal"
-                        onclick="addTagModalSubmit()">Edit!</button>
-                </div>
-            </div>
-        </div>
-    </div>
-
-    <!-- Upload files modal -->
-    <div class="modal fade" id="uploadModal" tabindex="-1" role="dialog" aria-hidden="true">
-        <div class="modal-dialog" role="document">
-            <div class="modal-content">
-                <div class="modal-header">
-                    <h5 class="modal-title" id="uploadTitle"><i class="fas fa-upload mr-1"></i>Uploading files...</h5>
-                </div>
-                <div id="uploadModalBody" class="modal-body">
-                    <div id="uploadSuccessAlert" class="alert alert-success" role="alert" style="display: none">
-                        <i class="fas fa-check mr-1"></i>
-                        Uploaded finished!
-                    </div>
-                    <div id="uploadModalList" style="margin-left: 5px; margin-bottom: 10px;">
-                        <div class="uploadItem" style="display: none; width: 100%; padding-bottom: 8px;">
-                            <i class="far fa-file-alt mr-1"></i>
-                            <span class="uploadItemTitle mr-3"></span>
-                            <span class="uploadItemError text-danger"></span>
-                            <div class="progress" style="margin-top: 5px; height: 10px;">
-                                <div class="uploadProgress progress-bar pr-2" role="progressbar" aria-valuenow="0"
-                                     aria-valuemin="0" aria-valuemax="100" style="width: 100%; text-align:right; transform: translateX(-100%)"></div>
-                            </div>
-                        </div>
-                    </div>
-                </div>
-                <div class="modal-footer">
-                    <button type="button" id="uploadClose" class="btn btn-success" data-dismiss="modal">
-                        <i class="fas fa-times mr-1"></i> Close</button>
-                    <button type="button" id="uploadCancel" class="btn btn-danger" data-toggle="tooltip"
-                            data-html="true"
-                            title="<strong>Are you really sure?</strong> <br /> Click again to abort uploading.">
-                        <i class="fas fa-trash-alt mr-1" aria-hidden="true"></i> Cancel</button>
-                </div>
-            </div>
-        </div>
-    </div>
-
-    <input type="hidden" id="maxUploadFileSize" value="{{ max_upload_file_size }}" />
-
-    <script src="static/js/jquery-3.5.1.min.js"></script>
-    <script src="static/js/popper.min.js"></script>
-    <script src="static/js/bootstrap.min.js"></script>
-    <script src="static/js/fontawesome.all.min.js"></script>
-    <script src="static/js/custom.js"></script>
-    </div>
-</body>
-
-</html>
->>>>>>> 3c87c33d
+<!doctype html><head><meta name="viewport" content="width=device-width,initial-scale=1,shrink-to-fit=no"><meta charset="UTF-8"><title>botamusique web interface</title><link rel="icon" href="static/img/favicon.ico"/><link id="pagestyle" rel="stylesheet" href="static/css/main.css"></head><body><div class="container page-header mb-5" id="banner"><div class="row"><div class="col-auto"><img src="static/img/logo.png" height="200px"></div><div class="col my-auto"><h1>botamusique Web Interface</h1></div></div></div><div id="playlist" class="container mb-5"><div class="btn-toolbar mb-2" role="toolbar" aria-label="Playlist controls"><button type="button" id="play-pause-btn" class="btn btn-info mb-2 btn-space"><i class="fas fa-play"></i></button> <button type="button" id="fast-forward-btn" class="btn btn-info mb-2"><i class="fas fa-fast-forward"></i></button><div class="ml-auto"><div class="dropdown mr-2"><button class="btn btn-secondary dropdown-toggle" type="button" id="play-mode" data-toggle="dropdown" aria-haspopup="true" aria-expanded="false"><i class="fas fa-tasks mr-2" aria-hidden="true" id="modeIndicator"></i></button><div class="dropdown-menu" aria-labelledby="play-mode"><a class="dropdown-item" href="#" id="one-shot-mode-btn"><i class="fas fa-tasks mr-2" aria-hidden="true"></i>One-shot </a><a class="dropdown-item" href="#" id="random-mode-btn"><i class="fas fa-random mr-2" aria-hidden="true"></i>Random </a><a class="dropdown-item" href="#" id="repeat-mode-btn"><i class="fas fa-redo mr-2" aria-hidden="true"></i>Repeat </a><a class="dropdown-item" href="#" id="autoplay-mode-btn"><i class="fas fa-robot mr-2" aria-hidden="true"></i>Autoplay</a></div></div><button type="button" id="volume-popover-btn" class="btn btn-warning ml-1"><i class="fa fa-volume-up" aria-hidden="true"></i></button><div id="volume-popover"><a id="volume-down-btn"><i class="fa fa-volume-down" aria-hidden="true"></i> </a><input type="range" class="custom-range ml-1" id="volume-slider" min="0" max="1" step="0.01" value="0.5"/> <a id="volume-up-btn"><i class="fa fa-volume-up" aria-hidden="true"></i></a><div id="volume-popover-arrow"></div></div></div></div><div class="table-responsive"><table class="table table-striped table-hover"><thead><tr><th scope="col" class="d-none d-md-table-cell">#</th><th scope="col" class="w-50">Title</th><th scope="col" class="d-none d-md-table-cell">Url/Path</th><th scope="col">Action</th></tr></thead><tbody id="playlist-table" class="playlist-table"><tr id="playlist-loading"><td colspan="4" class="text-center"><img style="margin: auto; width: 35px;" src="static/img/loading.svg"/></td></tr><tr id="playlist-empty" class="d-none"><td colspan="4" class="text-center"><img style="margin: auto; width: 35px;" src="static/img/empty_box.svg"/></td></tr><tr class="playlist-expand table-dark d-none"><td colspan="4" class="text-center"><a class="text-muted" href="javascript:">See item <span class="playlist-expand-item-range"></span> on the playlist.</a></td></tr><tr class="playlist-item-template d-none"><th scope="row" class="playlist-item-index d-none d-md-table-cell"></th><td><input hidden class="playlist-item-id" value=""/><div class="float-left"><img width="80" class="playlist-item-thumbnail" src="static/img/unknown-album.png"/></div><div class="playlist-artwork"><b class="playlist-item-title"></b> <span class="playlist-item-type badge badge-secondary"></span><br/><span class="playlist-item-artist"></span><br/><div class="playlist-item-tags"><a class="playlist-item-edit tag-space tag-click"><i class="fas fa-edit" style="color: #AAAAAA"></i></a></div></div></td><td class="d-none d-md-table-cell"><small class="playlist-item-path"></small></td><td><div class="btn-group"><button type="button" class="playlist-item-play btn btn-info btn-sm"><i class="fas fa-play" aria-hidden="true"></i></button> <button type="button" class="playlist-item-trash btn btn-danger btn-sm ml-1"><i class="fas fa-trash-alt" aria-hidden="true"></i></button></div></td></tr></tbody></table></div><div class="btn-group"><button type="button" id="clear-playlist-btn" class="btn btn-danger mr-1"><i class="fas fa-trash-alt" aria-hidden="true"></i> Clear Playlist</button></div></div><div class="container mb-3"><h2 id="forms">Music Library</h2><div class="card mb-3"><div class="card-header"><h5 class="card-title">Filters</h5><hr><div class="row"><div class="col"><label>Type</label><div id="filter-type" class="input-group mb-2"><div class="btn-group btn-group-sm btn-group-toggle"><label id="filter-type-file" class="btn btn-secondary"><input type="checkbox" name="options"> File</label> <label id="filter-type-url" class="btn btn-secondary"><input type="checkbox" name="options"> URL</label> <label id="filter-type-radio" class="btn btn-secondary"><input type="checkbox" name="options"> Radio</label></div></div><label for="filter-dir">Directory</label><div id="filter-path" class="input-group mb-2"><select class="form-control form-control-sm" id="filter-dir" disabled="disabled"><option value="">.</option>{% for dir in dirs %}<option value="{{ dir }}">{{ dir }}</option>{% endfor %}</select></div><label for="filter-keywords">Keywords</label><div id="filter-path" class="input-group mb-2"><input class="form-control form-control-sm" id="filter-keywords" name="keywords" placeholder="Keywords..." style="margin-top:5px;"/></div></div><div class="col"><label for="filter-tag">Tags</label><div id="filter-type mb-2">{% for tag in tags_color_lookup.keys() %} <span id="filter-tag" class="filter-tag tag-unclicked tag-click badge badge-{{ tags_color_lookup[tag] }}">{{ tag }}</span> {% endfor %}</div></div></div></div><div class="card-body"><div id="library-group" class="list-group library-group" style="overflow: auto;"><div id="library-item-loading" class="list-group-item library-item"><img style="margin: auto; width: 35px;" src="static/img/loading.svg"/></div><div id="library-item-empty" style="display: none" class="list-group-item library-item"><img style="margin: auto; width: 35px;" src="static/img/empty_box.svg"/></div><div id="library-item" style="display: none;" class="list-group-item library-item"><input hidden class="library-item-id" value=""/><div class="library-thumb-col"><div class="library-thumb-img"><img class="library-item-thumb library-thumb-img" src="static/img/unknown-album.png"/></div><div class="btn-group-vertical library-thumb-grp"><div class="library-item-play btn btn-secondary library-thumb-btn-up" title="Play"><i class="fas fa-play" aria-hidden="true"></i></div></div></div><div class="library-info-col library-info-title col-5" style="padding: 12px 0;"><div><span class="library-item-type lead text-muted btn-space">[File]</span> <span class="library-item-title lead btn-space">This is my title</span> <span class="library-item-artist text-muted">- Artist</span></div></div><div class="library-info-col col-4 d-none d-md-flex" style="padding: 3px;"><span class="library-item-path text-muted path">Path/to/the/file</span><div class="library-item-tags"><a class="tag-space tag-click library-item-edit"><i class="fas fa-edit" style="color: #AAAAAA"></i></a> <span class="library-item-notag badge badge-light text-muted font-italic">No tag</span> <span class="library-item-tag tag-space badge">Tag</span></div></div><div class="btn-group library-action"><button class="library-item-add-next btn btn-info btn-sm btn-space" type="button" title="Next to play"><svg class="library-btn-svg" style="width: 1rem; fill: currentColor;" viewBox="5 5 17 17"><path d="m5.700245,3.92964l0,14.150376l11.451127,-7.075188l-11.451127,-7.075188z"></path><path d="m20.942859,18.221072l-3.323292,0l0,3.323292l-1.107764,0l0,-3.323292l-3.323292,0l0,-1.107764l3.323292,0l0,-3.323292l1.107764,0l0,3.323292l3.323292,0l0,1.107764z"></path></svg></button> <button class="library-item-add-bottom library-btn btn btn-info btn-sm btn-space" type="button" title="Add to bottom"><svg class="library-btn-svg" style="width: 1rem; fill: currentColor;" viewBox="2 2 20 20"><path d="M2,16H10V14H2M18,14V10H16V14H12V16H16V20H18V16H22V14M14,6H2V8H14M14,10H2V12H14V10Z"></path></svg></button> <button class="library-item-download btn btn-primary btn-sm btn-space" type="button"><i class="fas fa-download" aria-hidden="true"></i></button> <button class="library-item-trash btn btn-danger btn-sm btn-space" type="button"><i class="fas fa-trash-alt"></i></button></div></div></div><div class="list-group"><div id="library-pagination" style="margin-left: auto; margin-top: 10px;"><ul id="library-page-ul" class="pagination pagination"><li class="library-page-li page-item active"><a class="library-page-no page-link">1</a></li></ul></div></div><div class="btn-group mb-2" role="group"><button type="submit" class="btn btn-secondary mr-1" onclick="addAllResults()"><i class="fas fa-plus" aria-hidden="true"></i> Add All</button> <button type="submit" class="btn btn-secondary mr-1" onclick="request('post', {action : 'rescan'}); updateResults()"><i class="fas fa-sync-alt" aria-hidden="true"></i> Rescan Files</button> <button type="submit" class="btn btn-secondary mr-1" onclick="downloadAllResults()"><i class="fas fa-download" aria-hidden="true"></i> Download All</button> <button type="button" class="btn btn-danger mr-1" data-toggle="modal" data-target="#deleteWarningModal"><i class="fas fa-trash-alt" aria-hidden="true"></i> Delete All</button></div><div class="modal fade" id="deleteWarningModal" tabindex="-1" role="dialog" aria-labelledby="Warning-Delete-File" aria-hidden="true"><div class="modal-dialog" role="document"><div class="modal-content"><div class="modal-header"><h5 class="modal-title" id="deleteWarningModalLabel">Are you really sure?</h5><button type="button" class="close" data-dismiss="modal" aria-label="Close"><span aria-hidden="true">&times;</span></button></div><div class="modal-body">All files listed here, include files on other pages, will be deleted from your hard-drive. Is that what you want?</div><div class="modal-footer"><button type="button" class="btn btn-secondary" data-dismiss="modal">Close</button> <button type="button" class="btn btn-danger" data-dismiss="modal" onclick="deleteAllResults()">Delete All Listed Files</button></div></div></div></div></div></div></div>{% if upload_enabled %}<div id="upload" class="container mb-3">{% else %}<div id="upload" class="container mb-3" style="display: none;"><input type="hidden" id="uploadDisabled" value="true"/> {% endif %}<div class="card"><div class="card-header"><h5 class="card-title">Upload File</h5></div><div class="card-body"><form action="./upload" method="post" enctype="multipart/form-data"><div class="row"><div id="uploadBox" class="col-lg-7"><div class="input-group mb-3"><div id="uploadField" style="display: flex; width: 100%"><div class="custom-file"><input type="file" name="file[]" class="custom-file-input" id="uploadSelectFile" aria-describedby="uploadSubmit" value="Browse Music file" multiple="multiple"/> <label class="custom-file-label" for="uploadSelectFile">Choose file</label></div></div></div></div><div class="col-lg-5"><div class="row"><div class="col"><div class="input-group mb-3"><div class="input-group-prepend"><span class="input-group-text">Upload To</span></div><input class="form-control" list="targetdirs" id="uploadTargetDir" name="targetdir" placeholder="uploads"/><datalist id="targetdirs">{% for dir in dirs %}<option value="{{ dir }}">{% endfor %}</option></datalist></div></div><div class="col-auto"><button class="btn btn-primary" type="button" id="uploadSubmit"><i class="fas fa-upload mr-1"></i>Upload!</button></div></div></div></div></form></div></div></div><div class="container mb-5"><div class="card-deck"><div class="card"><div class="card-header"><h5 class="card-title">Add URL</h5></div><div class="card-body"><label for="add_url_input">Add Youtube or Soundcloud URL</label><div class="input-group mb-2"><input class="form-control" id="add_url_input" placeholder="URL..."></div><button type="submit" class="btn btn-primary" onclick="var $i = $('#add_url_input')[0]; request('post', {add_url :  $i.value }); $i.value = '';">Add URL</button></div></div><div class="card"><div class="card-header"><h5 class="card-title">Add Radio</h5></div><div class="card-body"><label for="add_radio_input">Add Radio URL</label><div class="input-group mb-2"><input class="form-control" id="add_radio_input" placeholder="Radio Address..."></div><button type="submit" class="btn btn-primary" onclick="var $i = $('#add_radio_input')[0]; request('post', {add_radio : $i.value }); $i.value = '';">Add Radio</button></div></div></div></div><div class="floating-button" style="bottom: 120px;" onclick="togglePlayer()"><i class="fas fa-play" aria-hidden="true"></i></div><div id="theme-switch-btn" class="floating-button" style="bottom: 50px;"><i class="fas fa-lightbulb" aria-hidden="true"></i></div><div id="playerToast" class="toast" role="alert" aria-live="assertive" aria-atomic="true" data-autohide="false"><div class="toast-header"><i class="fas fa-play-circle mr-2 text-primary"></i> <strong class="mr-auto">Now Playing...</strong> <button type="button" class="ml-2 mb-1 close" data-dismiss="toast" aria-label="Close"><span aria-hidden="true">&times;</span></button></div><div class="toast-body" id="playerContainer"><img id="playerArtworkIdle" src="static/img/empty_box.svg"/> <img id="playerArtwork" src="static/img/unknown-album.png" style="display: none;"/><div id="playerInfo"><div id="playerActionBox"><button id="playerPlayBtn" class="btn btn-primary btn-sm btn-space" style="display: none" onclick="request('post', {action: 'resume'})"><i class="fas fa-play"></i></button> <button id="playerPauseBtn" class="btn btn-primary btn-sm btn-space" style="display: none" onclick="request('post', {action: 'pause'})"><i class="fas fa-pause"></i></button> <button id="playerSkipBtn" class="btn btn-primary btn-sm" onclick="request('post', {action : 'next'})"><i class="fas fa-fast-forward"></i></button></div><div style="overflow: hidden; max-width: 320px;"><strong id="playerTitle">Song Title</strong></div><span id="playerArtist">Artist</span><div id="playerBarBox" class="progress"><div id="playerBar" class="progress-bar pr-2" role="progressbar" aria-valuenow="50" aria-valuemin="0" aria-valuemax="100" style="width: 100%; text-align: right; transform: translateX(-100%);"></div></div></div></div></div><div id="footer" style="height:50px; width: 100%; margin-top: 100px;"></div><form id="download-form" action="download" target="_blank"><input hidden name="id" value=""> <input hidden name="type" value=""> <input hidden name="dir" value=""> <input hidden name="tags" value=""> <input hidden name="keywords" value=""></form><div class="modal fade" id="addTagModal" tabindex="-1" role="dialog" aria-hidden="true"><div class="modal-dialog" role="document"><div class="modal-content"><div class="modal-header"><h5 class="modal-title" id="addTagModalTitle">Edit tags for ?</h5><button type="button" class="close" data-dismiss="modal" aria-label="Close"><span aria-hidden="true">&times;</span></button></div><div id="addTagModalBody" class="modal-body"><input hidden id="addTagModalItemId" name="id" value=""><div class="modal-tag" style="display: none; width: 100%;"><span class="modal-tag-text tag-space badge badge-pill badge-dark">Tag</span> <a class="modal-tag-remove tag-click small"><i class="fas fa-times-circle btn-outline-danger"></i></a></div><div id="addTagModalTags" style="margin-left: 5px; margin-bottom: 10px;"></div><div class="input-group"><input class="form-control form-control-sm btn-space" id="addTagModalInput" placeholder="tag1,tag2,..."> <button id="addTagModalAddBtn" type="button" class="btn btn-primary btn-sm" onclick="addTagModalAdd()"><i class="fas fa-plus" aria-hidden="true"></i> Add</button></div></div><div class="modal-footer"><button type="button" class="btn btn-secondary" data-dismiss="modal">Close</button> <button id="addTagModalSubmit" type="button" class="btn btn-success" data-dismiss="modal" onclick="addTagModalSubmit()">Edit!</button></div></div></div></div><div class="modal fade" id="uploadModal" tabindex="-1" role="dialog" aria-hidden="true"><div class="modal-dialog" role="document"><div class="modal-content"><div class="modal-header"><h5 class="modal-title" id="uploadTitle"><i class="fas fa-upload mr-1"></i>Uploading files...</h5></div><div id="uploadModalBody" class="modal-body"><div id="uploadSuccessAlert" class="alert alert-success" role="alert" style="display: none"><i class="fas fa-check mr-1"></i> Uploaded finished!</div><div id="uploadModalList" style="margin-left: 5px; margin-bottom: 10px;"><div class="uploadItem" style="display: none; width: 100%; padding-bottom: 8px;"><i class="far fa-file-alt mr-1"></i> <span class="uploadItemTitle mr-3"></span> <span class="uploadItemError text-danger"></span><div class="progress" style="margin-top: 5px; height: 10px;"><div class="uploadProgress progress-bar pr-2" role="progressbar" aria-valuenow="0" aria-valuemin="0" aria-valuemax="100" style="width: 100%; text-align: right; transform: translateX(-100%);"></div></div></div></div></div><div class="modal-footer"><button type="button" id="uploadClose" class="btn btn-success" data-dismiss="modal"><i class="fas fa-times mr-1"></i> Close</button> <button type="button" id="uploadCancel" class="btn btn-danger" data-toggle="tooltip" data-html="true" title="<strong>Are you really sure?</strong> <br /> Click again to abort uploading."><i class="fas fa-trash-alt mr-1" aria-hidden="true"></i> Cancel</button></div></div></div></div><input type="hidden" id="maxUploadFileSize" value="{{ max_upload_file_size }}"/><script src="static/js/main.js"></script></div></body>