{% macro dirlisting(dir, path='') -%}
<ul class="list-group">
    {% for subdirname, subdirobj in dir.get_subdirs().items() %}
    {%- set subdirpath = os.path.relpath(subdirobj.fullpath, music_library.fullpath) %}
    {%- set subdirid = subdirpath.replace("/","-") %}
    <li class="directory list-group-item list-group-item-primary">
        <div class="btn-group" role="group">
            <div class="btn-group" role="group">
                <button type="button" class="btn btn-success btn-sm" onclick="$('#add_folder_{{ subdirpath }}').submit();"><i class="fa fa-plus" aria-hidden="true"></i></button>
                <div class="btn-group" role="group">
                    <button id="btnGroupDrop2" type="button" class="btn btn-success btn-sm dropdown-toggle btn-space" data-toggle="dropdown" aria-haspopup="true" aria-expanded="false"></button>
                    <div class="dropdown-menu" aria-labelledby="btnGroupDrop2" style="">
                        <form method="post" id="add_folder_{{ subdirpath }}" class="directory">
                            <input type="text" value="{{ subdirpath }}" name="add_folder" hidden>
                            <a onclick="$('#add_folder_{{ subdirpath }}').submit();" href="#" class="dropdown-item"><i class="fa fa-folder" aria-hidden="true"></i> Entire folder</a>
                        </form>
                        <form method="post" id="add_folder_recursively_{{ subdirpath }}" class="directory">
                            <input type="text" value="{{ subdirpath }}" name="add_folder_recursively" hidden>
                            <a onclick="$('#add_folder_recursively_{{ subdirpath }}').submit();return false;" href="#" class="dropdown-item"><i class="fa fa-folder" aria-hidden="true"></i> Entire folder and sub-folders</a>
                        </form>
                    </div>
                </div>
            </div>

            <form action="./download" method="get" class="directory">
                <input type="text" value="{{ subdirpath }}" name="directory" hidden>
                <button type="submit" class="btn btn-primary btn-sm btn-space"><i class="fa fa-download" aria-hidden="true"></i></button>
            </form>
        </div>

        <a data-toggle="collapse"
                    data-target="#multiCollapse-{{ subdirid }}" aria-expanded="true"
                    aria-controls="multiCollapse-{{ subdirid }}" href="#"><i class="fa fa-folder" aria-hidden="true"></i> <small>{{ subdirpath }}/</small></a>
    </li>
    <div class="collapse multi-collapse" id="multiCollapse-{{ subdirid }}">
        {{- dirlisting(subdirobj, subdirpath) -}}
    </div>
    {% endfor %}
    {%- set files = dir.get_files() %}
    {%- if files %}
    {% for file in files %}
    {% set filepath = os.path.relpath(os.path.join(dir.fullpath, file), music_library.fullpath) %}
    <li class="file list-group-item">
        <div class="btn-group" role="group">
            <div class="btn-group" role="group">
                <button type="button" class="btn btn-success btn-sm" onclick="$('#file_add_bottom_{{  subdirname }}_{{ loop.index0 }}').submit();"><i class="fa fa-plus" aria-hidden="true"></i></button>
                <div class="btn-group" role="group">
                    <button id="btnGroupDrop2" type="button" class="btn btn-success btn-sm dropdown-toggle btn-space" data-toggle="dropdown" aria-haspopup="true" aria-expanded="false"></button>
                    <div class="dropdown-menu" aria-labelledby="btnGroupDrop2" style="">
                        <form method="post" id="file_add_bottom_{{ path }}_{{ loop.index0 }}" class="file file_add">
                            <input type="text" value="{{ filepath }}" name="add_file_bottom" hidden>
                            <a onclick="$('#file_add_bottom_{{ path }}_{{ loop.index0 }}').submit();" href="#" class="dropdown-item"><i class="fa fa-angle-down" aria-hidden="true"></i> To bottom of play list</a>
                        </form>
                        <form method="post" id="file_add_next_{{ path }}_{{ loop.index0 }}" class="file file_add">
                            <input type="text" value="{{ filepath }}" name="add_file_next" hidden>
                            <a onclick="$('#file_add_next_{{ path }}_{{ loop.index0 }}').submit();return false;" href="#" class="dropdown-item"><i class="fa fa-angle-right" aria-hidden="true"></i> After current song</a>
                        </form>
                    </div>
                </div>
            </div>

            <form action="./download" method="get" class="file file_download">
                <input type="text" value="{{ filepath }}" name="file" hidden>
                <button type="submit" class="btn btn-primary btn-sm btn-space"><i class="fa fa-download" aria-hidden="true"></i></button>
            </form>
        </div>&nbsp;
        <small><i class="fa fa-music" aria-hidden="true"></i> {{ filepath }}</small>
    </li>
    {% endfor %}
    {%- endif %}
</ul>
{%- endmacro %}

<!DOCTYPE html>

<head>
    <meta charset="UTF-8">
    <title>botamusique web interface</title>
    <link rel="stylesheet" href="/static/css/bootstrap.min.css">
    <link rel="stylesheet" href="/static/css/custom.css">
    <META HTTP-EQUIV="Pragma" CONTENT="no-cache">
    <META HTTP-EQUIV="Expires" CONTENT="-1">
</head>

<body>
    <div class="container">
        <div class="bs-docs-section">
            <div class="page-header" id="banner">
                <h1>botamusique Web Interface</h1>
            </div>
        </div>
        <div class="bs-docs-section">
            <div class="row">
            <div class="col">
                <div id="playlist" class="card">
                    <div class="card-header">
                        <h2 class="card-title"><i class="fa fa-list" aria-hidden="true"></i> Play List</h2>
                    </div>

                    <div class="card-body">
<<<<<<< HEAD
                        <div>
                            <p> <b>Currently Playing: </b>
                            {% if playlist.length() > 0 %}
                            {% if 'url' in playlist.current_item() %}
                            <a href="{{ playlist.current_item()['url'] }}">{{ playlist.current_item()['url'] }}</a>
                            {% elif 'path' in playlist.current_item() %}
                            {{ playlist.current_item()['path'] }}
                            {% endif %}
                            {% else %}
                            No music
                            {% endif %}
                            </p>
                        </div>
                        <div class="line">
                            <form method="post">
                                <input type="text" value="randomize" name="action" hidden>
                                <button type="submit" class="btn btn-primary btn-space">Randomize playlist</button>
                            </form>
                           <form method="post">
                                <input type="text" value="stop" name="action" hidden>
                                <button type="submit" class="btn btn-danger btn-space">Stop</button>
=======
                        <div class="btn-group" style="margin-bottom: 5px;">
                            <form method="post">
                                <input type="text" value="randomize" name="action" hidden>
                                <button type="submit" class="btn btn-primary btn-space"><i class="fas fa-random"></i></button>
                            </form>
                           <form method="post">
                                <input type="text" value="stop" name="action" hidden>
                                <button type="submit" class="btn btn-danger btn-space"><i class="fas fa-stop"></i></button>
>>>>>>> ebeee635
                            </form>
                        </div>

                        <table class="table">
                            <thead>
                                <tr>
                                    <th scope="col">#</th>
                                    <th scope="col">Title</th>
                                    <th scope="col">Url/Path</th>
                                    <th scope="col">Action</th>
                                </tr>
                            </thead>
                            <tbody>
<<<<<<< HEAD
=======
                                {% if playlist.length() == 0 %}
                                    <tr class="table-dark">
                                    <td colspan="4" class="text-muted" style="text-align:center;"> Play list is empty. </td>
                                    </tr>
                                {% else %}
>>>>>>> ebeee635
                                {% for m in playlist.playlist %}
                                {% if loop.index0 == playlist.current_index %}
                                <tr class="table-active">
                                {% else %}
                                <tr>
                                {% endif %}
                                    <th scope="row">{{ loop.index }}</th>
<<<<<<< HEAD
                                    <td>{{ m['type'].capitalize() }}</td>
                                    <td>
                                        <div class="playlist-title"">
=======
                                    <td>
                                        <div class="playlist-title">
>>>>>>> ebeee635
                                            {% if 'thumbnail' in m %}
                                                <img width="80" src="data:image/PNG;base64,{{ m['thumbnail'] }}"/>
                                                {% else %}
                                                <img width="80" src="/static/image/unknown-album.png"/>
                                            {% endif %}
                                        </div>
                                        <div class="playlist-artwork">
                                            {% if 'title' in m and m['title'].strip() %}
                                                <b>{{ m['title'] }}</b>
                                            {% else %}
                                                <b>{{ m['url'] }}</b>
                                            {% endif %}
<<<<<<< HEAD
=======
                                            <span class="badge badge-secondary">{{ m['type'].capitalize() }}</span>
>>>>>>> ebeee635
                                            <br>
                                            {% if 'artist' in m %}
                                                {{ m['artist'] }}
                                            {% else %}
                                                Unknown Artist
                                            {% endif %}
                                        </div>
                                    </td>
                                    <td>
                                        {% if 'url' in m %}
                                            <small><a href="{{ m['url'] }}"><i>{{ m['url']|truncate(50) }}</i></a></small>
                                        {% elif 'path' in m %}
                                        <small>{{ m['path']|truncate(50) }}</small>
                                        {% endif %}
                                    </td>
                                    <td>
<<<<<<< HEAD
                                        <div class="line">
                                            <form method="post">
                                                <input type="text" value="{{ loop.index0 }}" name="play_music" hidden>
                                                <button type="submit" class="btn btn-success btn-sm btn-space">Play</button>
                                            </form>
                                            <form method="post">
                                                <input type="text" value="{{ loop.index0 }}" name="delete_music" hidden>
                                                <button type="submit" class="btn btn-danger btn-sm btn-space">Remove</button>
=======
                                        <div class="btn-group">
                                            <form method="post">
                                                <input type="text" value="{{ loop.index0 }}" name="play_music" hidden>
                                                <button type="submit" class="btn btn-success btn-sm btn-space"><i class="fas fa-play"></i></button>
                                            </form>
                                            <form method="post">
                                                <input type="text" value="{{ loop.index0 }}" name="delete_music" hidden>
                                                <button type="submit" class="btn btn-danger btn-sm btn-space"><i class="fas fa-trash-alt"></i></button>
>>>>>>> ebeee635
                                            </form>
                                        </div>
                                    </td>
                                </tr>
                                {% endfor %}
                                {% endif %}
                            </tbody>
                        </table>

                        <div class="btn-group">
                            <form method="post">
                                <input type="text" value="clear" name="action" hidden>
                                <button type="submit" class="btn btn-danger btn-space"><i class="fas fa-trash-alt"></i> Clear Playlist</button>
                            </form>
                        </div>
                    </div>
                </div>
            </div>
        </div>
        </div>

        <div class="bs-docs-section">
            <div class="row">
            <div class="col">
                <div id="browser" class="card">
                    <div class="card-header">
                        <h2 class="card-title"><i class="fa fa-list" aria-hidden="true"></i> Music Library</h2>
                    </div>

                    <div class="card-body">
                        <div class="btn-group line" role="group">
                            <form action="./download" method="get" class="directory form1">
                                <input type="text" value="./" name="directory" hidden>
                                <button type="submit" class="btn btn-secondary btn-space"><i class="fa fa-download" aria-hidden="true"></i> Download All</button>
                            </form>
                            <form method="post" class="directory form3">
                                <input type="text" value="./" name="add_folder_recursively" hidden>
                                <button type="submit" class="btn btn-secondary btn-space"><i class="fa fa-plus" aria-hidden="true"></i> Add All</button>
                            </form>
                        </div>
                        <br />
                        {{ dirlisting(music_library) }}
                    </div>
                </div>
            </div>
        </div>
        </div>
    </div>

    <div id="upload" class="container">
        <div class="bs-docs-section">
            <div class="row">
            <div class="col">
                <div class="card">
                    <div class="card-header">
                        <h5 class="card-title">Upload File</h5>
                    </div>
                    <div class="card-body">
                        <form action="./upload" method="post" enctype="multipart/form-data">
                            <div class="input-group">
                                <div class="custom-file btn-space">
                                    <input type="file" name="file" class="custom-file-input" id="uploadSelectFile"
                                        aria-describedby="uploadSubmit" value="Browse Music file" />
                                    <label class="custom-file-label" for="uploadSelectFile">Choose file</label>
                                </div>
                                <div class="input-group-append">
                                    <span class="input-group-text">Upload To</span>
                                    <input class="form-control btn-space" list="targetdirs" id="targetdir" name="targetdir"
                                        placeholder="uploads" />
                                    <datalist id="targetdirs">
                                        <option value="uploads">
                                            {% for dir in music_library.get_subdirs_recursively() %}
                                        <option value="{{ dir }}">
                                            {% endfor %}
                                    </datalist>

                                    <button class="btn btn-outline-secondary" type="submit"
                                        id="uploadSubmit">Upload</button>
                                </div>
                            </div>
                        </form>
                    </div>
                </div>
            </div>
        </div>
        </div>

        <div class="bs-docs-section">
            <div class="row">
            <div class="col">
                <div class="card">
                    <div class="card-header">
                        <h5 class="card-title">Add URL</h5>
                    </div>
                    <div class="card-body">
                        <form method="post">
                            <label>Add Youtube/Soundcloud URL</label>
                            <div class="input-group">
                                <input class="form-control btn-space" type="text" name="add_url">
                                <button type="submit" class="btn btn-primary">Add URL</button>
                            </div>
                        </form>
                    </div>
                </div>
            </div>
            <div class="col">
                <div class="card">
                    <div class="card-header">
                        <h5 class="card-title">Add Radio</h5>
                    </div>
                    <div class="card-body">
                        <form method="post">
                            <label>Add Radio URL</label>
                            <div class="input-group">
                                <input class="form-control btn-space" type="text" name="add_radio">
                                <button type="submit" class="btn btn-primary">Add Radio</button>
                            </div>
                        </form>
                    </div>
                </div>
            </div>
        </div>
        </div>
    </div>

    <script src="/static/js/jquery-3.4.1.min.js" crossorigin="anonymous"></script>
    <script src="/static/js/bootstrap.bundle.min.js" crossorigin="anonymous"></script>
    <script src="/static/js/fontawesome.all.js" crossorigin="anonymous"></script>

    <script>
        $('#uploadSelectFile').on('change', function () {
            //get the file name
            var fileName = $(this).val().replace('C:\\fakepath\\', " ");
            //replace the "Choose a file" label
            $(this).next('.custom-file-label').html(fileName);
        })
    </script>
</body>

</html><|MERGE_RESOLUTION|>--- conflicted
+++ resolved
@@ -98,29 +98,6 @@
                     </div>
 
                     <div class="card-body">
-<<<<<<< HEAD
-                        <div>
-                            <p> <b>Currently Playing: </b>
-                            {% if playlist.length() > 0 %}
-                            {% if 'url' in playlist.current_item() %}
-                            <a href="{{ playlist.current_item()['url'] }}">{{ playlist.current_item()['url'] }}</a>
-                            {% elif 'path' in playlist.current_item() %}
-                            {{ playlist.current_item()['path'] }}
-                            {% endif %}
-                            {% else %}
-                            No music
-                            {% endif %}
-                            </p>
-                        </div>
-                        <div class="line">
-                            <form method="post">
-                                <input type="text" value="randomize" name="action" hidden>
-                                <button type="submit" class="btn btn-primary btn-space">Randomize playlist</button>
-                            </form>
-                           <form method="post">
-                                <input type="text" value="stop" name="action" hidden>
-                                <button type="submit" class="btn btn-danger btn-space">Stop</button>
-=======
                         <div class="btn-group" style="margin-bottom: 5px;">
                             <form method="post">
                                 <input type="text" value="randomize" name="action" hidden>
@@ -129,7 +106,6 @@
                            <form method="post">
                                 <input type="text" value="stop" name="action" hidden>
                                 <button type="submit" class="btn btn-danger btn-space"><i class="fas fa-stop"></i></button>
->>>>>>> ebeee635
                             </form>
                         </div>
 
@@ -143,14 +119,11 @@
                                 </tr>
                             </thead>
                             <tbody>
-<<<<<<< HEAD
-=======
                                 {% if playlist.length() == 0 %}
                                     <tr class="table-dark">
                                     <td colspan="4" class="text-muted" style="text-align:center;"> Play list is empty. </td>
                                     </tr>
                                 {% else %}
->>>>>>> ebeee635
                                 {% for m in playlist.playlist %}
                                 {% if loop.index0 == playlist.current_index %}
                                 <tr class="table-active">
@@ -158,14 +131,8 @@
                                 <tr>
                                 {% endif %}
                                     <th scope="row">{{ loop.index }}</th>
-<<<<<<< HEAD
-                                    <td>{{ m['type'].capitalize() }}</td>
-                                    <td>
-                                        <div class="playlist-title"">
-=======
                                     <td>
                                         <div class="playlist-title">
->>>>>>> ebeee635
                                             {% if 'thumbnail' in m %}
                                                 <img width="80" src="data:image/PNG;base64,{{ m['thumbnail'] }}"/>
                                                 {% else %}
@@ -178,10 +145,7 @@
                                             {% else %}
                                                 <b>{{ m['url'] }}</b>
                                             {% endif %}
-<<<<<<< HEAD
-=======
                                             <span class="badge badge-secondary">{{ m['type'].capitalize() }}</span>
->>>>>>> ebeee635
                                             <br>
                                             {% if 'artist' in m %}
                                                 {{ m['artist'] }}
@@ -198,16 +162,6 @@
                                         {% endif %}
                                     </td>
                                     <td>
-<<<<<<< HEAD
-                                        <div class="line">
-                                            <form method="post">
-                                                <input type="text" value="{{ loop.index0 }}" name="play_music" hidden>
-                                                <button type="submit" class="btn btn-success btn-sm btn-space">Play</button>
-                                            </form>
-                                            <form method="post">
-                                                <input type="text" value="{{ loop.index0 }}" name="delete_music" hidden>
-                                                <button type="submit" class="btn btn-danger btn-sm btn-space">Remove</button>
-=======
                                         <div class="btn-group">
                                             <form method="post">
                                                 <input type="text" value="{{ loop.index0 }}" name="play_music" hidden>
@@ -216,7 +170,6 @@
                                             <form method="post">
                                                 <input type="text" value="{{ loop.index0 }}" name="delete_music" hidden>
                                                 <button type="submit" class="btn btn-danger btn-sm btn-space"><i class="fas fa-trash-alt"></i></button>
->>>>>>> ebeee635
                                             </form>
                                         </div>
                                     </td>
