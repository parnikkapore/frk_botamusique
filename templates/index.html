--- conflicted
+++ resolved
@@ -65,7 +65,7 @@
         <input type="submit" value="Upload"/>
     </form>
 </div>
-<<<<<<< HEAD
+
 <div id="url">
     Add Youtube/Soundcloud URL :
     <form method="post">
@@ -80,22 +80,14 @@
         <input type="submit" value="Add Radio">
     </form>
 </div>
-=======
 
-<br />
-
->>>>>>> 535591c1
 <div id="playlist">
     Currently Playing :
     {% if current_music %}
-<<<<<<< HEAD
-    {{ current_music[0] }} > {{ current_music[2] }}
-=======
     {{ current_music[0] }} {{ current_music[1] }}
     {% if current_music[2] %}
         (<a href="{{ current_music[2] }}">{{ current_music[2] }}</a>)
     {% endif %}
->>>>>>> 535591c1
     {% else %}
     No music
     {% endif %}
@@ -105,13 +97,8 @@
 
     <ul>
         {% for m in playlist %}
-<<<<<<< HEAD
         <li>{{ m[0] }} - {{ m[1] }}
-            <form method="post"><input type=text value="{{ m }}" name="delete_music" type="file" hidden><input type="submit" value="X"></form>
-=======
-        <li>{{ m }}
             <form method="post"><input type="text" value="{{ m }}" name="delete_music" hidden><input type="submit" value="X"></form>
->>>>>>> 535591c1
         </li>
         {% endfor %}
     </ul>
