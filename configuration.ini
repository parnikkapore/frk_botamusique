--- conflicted
+++ resolved
@@ -1,21 +1,13 @@
 [bot]
 comment = Coucou, Je suis née du savoir du Azlux, accès au https://azlux.fr/bot
 volume = 0.1
-admin = BafTac
-music_folder = /home/fabian/music/mumblebot/
+admin = Azlux;AzMobile
+music_folder = /home/dmichel/botamusique/music/
 tmp_folder = /tmp/
-<<<<<<< HEAD
 web_interface = False
 is_web_proxified = True
-=======
 ignored_folders = tmp
 ignored_files = Thumbs.db
-is_proxified = True
-
-[debug]
-ffmpeg = False
-mumbleConnection = False
->>>>>>> 535591c1
 
 [command]
 play_file = file
@@ -49,13 +41,9 @@
 bad_file = Bad file asked
 no_file = Not file here
 bad_url = Bad URL asked
-<<<<<<< HEAD
-empty_playlist = No more music into the playlist
-=======
 multiple_matches = Track not found! Possible candidates:
 queue_contents = The next items in the queue are:
-queue_empty = The queue is empty!
->>>>>>> 535591c1
+queue_empty = No more music in the playlist!
 
 help = Command available:
        <br />!play_file <path>
