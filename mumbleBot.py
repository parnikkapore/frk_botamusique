#!/usr/bin/env python3
# -*- coding: utf-8 -*-

import threading
import time
import sys
import math
import signal
import configparser
import audioop
import subprocess as sp
import argparse
import os
import os.path
import pymumble.pymumble_py3 as pymumble
import variables as var
import logging
import logging.handlers
import traceback
from packaging import version

import util
import command
import constants
from database import SettingsDatabase, MusicDatabase
import media.system
from media.playlist import BasePlaylist
from media.cache import MusicCache


class MumbleBot:
    version = '5.2'

    def __init__(self, args):
        self.log = logging.getLogger("bot")
        self.log.info("bot: botamusique version %s, starting..." % self.version)
        signal.signal(signal.SIGINT, self.ctrl_caught)
        self.cmd_handle = {}
        self.volume_set = var.config.getfloat('bot', 'volume')
        if var.db.has_option('bot', 'volume'):
            self.volume_set = var.db.getfloat('bot', 'volume')

        self.volume = self.volume_set

        if args.channel:
            self.channel = args.channel
        else:
            self.channel = var.config.get("server", "channel", fallback=None)

        if args.verbose:
            self.log.setLevel(logging.DEBUG)
            self.log.debug("Starting in DEBUG loglevel")
        elif args.quiet:
            self.log.setLevel(logging.ERROR)
            self.log.error("Starting in ERROR loglevel")

        var.user = args.user
        var.music_folder = util.solve_filepath(var.config.get('bot', 'music_folder'))
        var.tmp_folder = util.solve_filepath(var.config.get('bot', 'tmp_folder'))
        var.is_proxified = var.config.getboolean(
            "webinterface", "is_web_proxified")
        self.exit = False
        self.nb_exit = 0
        self.thread = None
        self.thread_stderr = None
        self.is_pause = False
        self.pause_at_id = ""
        self.playhead = -1
        self.song_start_at = -1
        self.last_ffmpeg_err = ""
        self.read_pcm_size = 0
        # self.download_threads = []
        self.wait_for_downloading = False  # flag for the loop are waiting for download to complete in the other thread

        if var.config.getboolean("webinterface", "enabled"):
            wi_addr = var.config.get("webinterface", "listening_addr")
            wi_port = var.config.getint("webinterface", "listening_port")
            tt = threading.Thread(
                target=start_web_interface, name="WebThread", args=(wi_addr, wi_port))
            tt.daemon = True
            self.log.info('Starting web interface on {}:{}'.format(wi_addr, wi_port))
            tt.start()

        if var.config.getboolean("bot", "auto_check_update"):
            th = threading.Thread(target=self.check_update, name="UpdateThread")
            th.daemon = True
            th.start()

        if args.host:
            host = args.host
        else:
            host = var.config.get("server", "host")

        if args.port:
            port = args.port
        else:
            port = var.config.getint("server", "port")

        if args.password:
            password = args.password
        else:
            password = var.config.get("server", "password")

        if args.channel:
            self.channel = args.channel
        else:
            self.channel = var.config.get("server", "channel")

        if args.certificate:
            certificate = args.certificate
        else:
            certificate = util.solve_filepath(var.config.get("server", "certificate"))

        if args.tokens:
            tokens = args.tokens
        else:
            tokens = var.config.get("server", "tokens")
            tokens = tokens.split(',')

        if args.user:
            self.username = args.user
        else:
            self.username = var.config.get("bot", "username")

        self.mumble = pymumble.Mumble(host, user=self.username, port=port, password=password, tokens=tokens,
                                      debug=var.config.getboolean('debug', 'mumbleConnection'), certfile=certificate)
        self.mumble.callbacks.set_callback(pymumble.constants.PYMUMBLE_CLBK_TEXTMESSAGERECEIVED, self.message_received)

        self.mumble.set_codec_profile("audio")
        self.mumble.start()  # start the mumble thread
        self.mumble.is_ready()  # wait for the connection
        self.set_comment()
        self.mumble.users.myself.unmute()  # by sure the user is not muted
        if self.channel:
            self.mumble.channels.find_by_name(self.channel).move_in()
        self.mumble.set_bandwidth(200000)

        self.is_ducking = False
        self.on_ducking = False
        self.ducking_release = time.time()

        if not var.db.has_option("bot", "ducking") and var.config.getboolean("bot", "ducking", fallback=False)\
                or var.config.getboolean("bot", "ducking"):
            self.is_ducking = True
            self.ducking_volume = var.config.getfloat("bot", "ducking_volume", fallback=0.05)
            self.ducking_volume = var.db.getfloat("bot", "ducking_volume", fallback=self.ducking_volume)
            self.ducking_threshold = var.config.getfloat("bot", "ducking_threshold", fallback=5000)
            self.ducking_threshold = var.db.getfloat("bot", "ducking_threshold", fallback=self.ducking_threshold)
            self.mumble.callbacks.set_callback(pymumble.constants.PYMUMBLE_CLBK_SOUNDRECEIVED,
                                               self.ducking_sound_received)
            self.mumble.set_receive_sound(True)

        # Debug use
        self._loop_status = 'Idle'
        self._display_rms = False
        self._max_rms = 0

    # Set the CTRL+C shortcut
    def ctrl_caught(self, signal, frame):

        self.log.info(
            "\nSIGINT caught, quitting, {} more to kill".format(2 - self.nb_exit))
        self.exit = True
        self.pause()
        if self.nb_exit > 1:
            self.log.info("Forced Quit")
            sys.exit(0)
        self.nb_exit += 1

        if var.config.getboolean('bot', 'save_playlist', fallback=True) \
                and var.config.get("bot", "save_music_library", fallback=True):
            self.log.info("bot: save playlist into database")
            var.playlist.save()

    def check_update(self):
        self.log.debug("update: checking for updates...")
        new_version = util.new_release_version()
        if version.parse(new_version) > version.parse(self.version):
            self.log.info("update: new version %s found, current installed version %s." % (new_version, self.version))
            self.send_msg(constants.strings('new_version_found'))
        else:
            self.log.debug("update: no new version found.")

    def register_command(self, cmd, handle, no_partial_match=False, access_outside_channel=False):
        cmds = cmd.split(",")
        for command in cmds:
            command = command.strip()
            if command:
                self.cmd_handle[command] = {'handle': handle,
                                            'partial_match': not no_partial_match,
                                            'access_outside_channel': access_outside_channel}
                self.log.debug("bot: command added: " + command)

    def set_comment(self):
        self.mumble.users.myself.comment(var.config.get('bot', 'comment'))

    # =======================
    #         Message
    # =======================

    # All text send to the chat is analysed by this function
    def message_received(self, text):
        message = text.message.strip()
        user = self.mumble.users[text.actor]['name']

        if var.config.getboolean('commands', 'split_username_at_space'):
            # in can you use https://github.com/Natenom/mumblemoderator-module-collection/tree/master/os-suffixes ,
            # you want to split the username
            user = user.split()[0]

        if message[0] in var.config.get('commands', 'command_symbol'):
            # remove the symbol from the message
            message = message[1:].split(' ', 1)

            # use the first word as a command, the others one as  parameters
            if len(message) > 0:
                command = message[0].lower()
                parameter = ''
                if len(message) > 1:
                    parameter = message[1].rstrip()
            else:
                return

            self.log.info('bot: received command ' + command + ' - ' + parameter + ' by ' + user)

            # Anti stupid guy function
            if not self.is_admin(user) and not var.config.getboolean('bot', 'allow_private_message') and text.session:
                self.mumble.users[text.actor].send_text_message(
                    constants.strings('pm_not_allowed'))
                return

            for i in var.db.items("user_ban"):
                if user.lower() == i[0]:
                    self.mumble.users[text.actor].send_text_message(
                        constants.strings('user_ban'))
                    return

            if not self.is_admin(user) and parameter:
                input_url = util.get_url_from_input(parameter)
                if input_url:
                    for i in var.db.items("url_ban"):
                        if input_url == i[0]:
                            self.mumble.users[text.actor].send_text_message(
                                constants.strings('url_ban'))
                            return

            command_exc = ""
            try:
                if command in self.cmd_handle:
                    command_exc = command

                    if not self.cmd_handle[command]['access_outside_channel'] \
                            and not self.is_admin(user) \
                            and not var.config.getboolean('bot', 'allow_other_channel_message') \
                            and self.mumble.users[text.actor]['channel_id'] != self.mumble.users.myself['channel_id']:
                        self.mumble.users[text.actor].send_text_message(
                            constants.strings('not_in_my_channel'))
                        return

                    self.cmd_handle[command]['handle'](self, user, text, command, parameter)
                else:
                    # try partial match
                    cmds = self.cmd_handle.keys()
                    matches = []
                    for cmd in cmds:
                        if cmd.startswith(command) and self.cmd_handle[cmd]['partial_match']:
                            matches.append(cmd)

                    if len(matches) == 1:
                        self.log.info("bot: {:s} matches {:s}".format(command, matches[0]))
                        command_exc = matches[0]

                        if not self.cmd_handle[command_exc]['access_outside_channel'] \
                                and not self.is_admin(user) \
                                and not var.config.getboolean('bot', 'allow_other_channel_message') \
                                and self.mumble.users[text.actor]['channel_id'] != self.mumble.users.myself[
                                'channel_id']:
                            self.mumble.users[text.actor].send_text_message(
                                constants.strings('not_in_my_channel'))
                            return

                        self.cmd_handle[command_exc]['handle'](self, user, text, command_exc, parameter)
                    elif len(matches) > 1:
                        self.mumble.users[text.actor].send_text_message(
                            constants.strings('which_command', commands="<br>".join(matches)))
                    else:
                        self.mumble.users[text.actor].send_text_message(
                            constants.strings('bad_command', command=command))
            except:
                error_traceback = traceback.format_exc()
                error = error_traceback.rstrip().split("\n")[-1]
                self.log.error("bot: command %s failed with error: %s\n" % (command_exc, error_traceback))
                self.send_msg(constants.strings('error_executing_command', command=command_exc, error=error), text)

    def send_msg(self, msg, text=None):
        msg = msg.encode('utf-8', 'ignore').decode('utf-8')
        # text if the object message, contain information if direct message or channel message
        if not text:
            own_channel = self.mumble.channels[self.mumble.users.myself['channel_id']]
            own_channel.send_text_message(msg)
        else:
            self.mumble.users[text.actor].send_text_message(msg)

    def is_admin(self, user):
        list_admin = var.config.get('bot', 'admin').rstrip().split(';')
        if user in list_admin:
            return True
        else:
            return False

    # =======================
    #   Launch and Download
    # =======================

    def launch_music(self):
        if var.playlist.is_empty():
            return
        assert self.wait_for_downloading is False

        music_wrapper = var.playlist.current_item()
        uri = music_wrapper.uri()

        self.log.info("bot: play music " + music_wrapper.format_debug_string())

        if var.config.getboolean('bot', 'announce_current_music'):
            self.send_msg(music_wrapper.format_current_playing())

        if var.config.getboolean('debug', 'ffmpeg'):
            ffmpeg_debug = "debug"
        else:
            ffmpeg_debug = "warning"

        command = ("ffmpeg", '-v', ffmpeg_debug, '-nostdin', '-i',
                   uri, '-ac', '1', '-f', 's16le', '-ar', '48000', '-')
        self.log.debug("bot: execute ffmpeg command: " + " ".join(command))

        # The ffmpeg process is a thread
        # prepare pipe for catching stderr of ffmpeg
        pipe_rd, pipe_wd = os.pipe()
        util.pipe_no_wait(pipe_rd)  # Let the pipe work in non-blocking mode
        self.thread_stderr = os.fdopen(pipe_rd)
        self.thread = sp.Popen(command, stdout=sp.PIPE, stderr=pipe_wd, bufsize=480)
        self.is_pause = False
        self.read_pcm_size = 0
        self.song_start_at = -1
        self.playhead = 0
        self.last_volume_cycle_time = time.time()

    def async_download_next(self):
        # Function start if the next music isn't ready
        # Do nothing in case the next music is already downloaded
        self.log.debug("bot: Async download next asked ")
        while var.playlist.next_item() and var.playlist.next_item().type in ['url', 'url_from_playlist']:
            # usually, all validation will be done when adding to the list.
            # however, for performance consideration, youtube playlist won't be validate when added.
            # the validation has to be done here.
            next = var.playlist.next_item()
            if next.validate():
                if not next.is_ready():
                    var.playlist.async_prepare(var.playlist.next_index())
                break
            else:
                var.playlist.remove_by_id(next.id)
                var.cache.free_and_delete(next.id)

    # =======================
    #          Loop
    # =======================

    # Main loop of the Bot
    def loop(self):
        raw_music = ""
        while not self.exit and self.mumble.is_alive():

            while self.thread and self.mumble.sound_output.get_buffer_size() > 0.5 and not self.exit:
                # If the buffer isn't empty, I cannot send new music part, so I wait
                self._loop_status = 'Wait for buffer %.3f' % self.mumble.sound_output.get_buffer_size()
                time.sleep(0.01)

            if self.thread:
                # I get raw from ffmpeg thread
                # move playhead forward
                self._loop_status = 'Reading raw'
                if self.song_start_at == -1:
                    self.song_start_at = time.time() - self.playhead
                self.playhead = time.time() - self.song_start_at

                raw_music = self.thread.stdout.read(480)
                self.read_pcm_size += 480

                try:
                    self.last_ffmpeg_err = self.thread_stderr.readline()
                    if self.last_ffmpeg_err:
                        self.log.debug("ffmpeg: " + self.last_ffmpeg_err.strip("\n"))
                except:
                    pass

                if raw_music:
                    # Adjust the volume and send it to mumble
                    self.volume_cycle()
                    self.mumble.sound_output.add_sound(
                        audioop.mul(raw_music, 2, self.volume))
                else:
                    time.sleep(0.1)
            else:
                time.sleep(0.1)

            if not self.is_pause and (self.thread is None or not raw_music):
                # ffmpeg thread has gone. indicate that last song has finished, or something is wrong.
                if self.read_pcm_size < 481 and len(var.playlist) > 0 and var.playlist.current_index != -1 \
                        and self.last_ffmpeg_err:
                    current = var.playlist.current_item()
                    self.log.error("bot: cannot play music %s", current.format_debug_string())
                    self.log.error("bot: with ffmpeg error: %s", self.last_ffmpeg_err)
                    self.last_ffmpeg_err = ""

                    self.send_msg(constants.strings('unable_play', item=current.format_short_string()))
                    var.playlist.remove_by_id(current.id)
                    var.cache.free_and_delete(current.id)

                # move to the next song.
                if not self.wait_for_downloading:
                    if var.playlist.next():
                        current = var.playlist.current_item()
                        if current.validate():
                            if current.is_ready():
                                self.launch_music()
                                self.async_download_next()
                            else:
                                self.log.info("bot: current music isn't ready, start downloading.")
                                self.wait_for_downloading = True
                                var.playlist.async_prepare(var.playlist.current_index)
                                self.send_msg(constants.strings('download_in_progress', item=current.format_short_string()))
                        else:
                            var.playlist.remove_by_id(current.id)
                            var.cache.free_and_delete(current.id)
                    else:
                        self._loop_status = 'Empty queue'
                else:
                    current = var.playlist.current_item()
                    if current:
                        if current.is_ready():
                            self.wait_for_downloading = False
                            var.playlist.version += 1
                            self.launch_music()
                            self.async_download_next()
                        elif current.is_failed():
                            var.playlist.remove_by_id(current.id)
                        else:
                            self._loop_status = 'Wait for downloading'
                    else:
                        self.wait_for_downloading = False

        while self.mumble.sound_output.get_buffer_size() > 0:
            # Empty the buffer before exit
            time.sleep(0.01)
        time.sleep(0.5)

        if self.exit:
            self._loop_status = "exited"
            if var.config.getboolean('bot', 'save_playlist', fallback=True) \
                    and var.config.get("bot", "save_music_library", fallback=True):
                self.log.info("bot: save playlist into database")
                var.playlist.save()

    def volume_cycle(self):
        delta = time.time() - self.last_volume_cycle_time

        if self.on_ducking and self.ducking_release < time.time():
            self.on_ducking = False
            self._max_rms = 0

        if delta > 0.001:
            if self.is_ducking and self.on_ducking:
                self.volume = (self.volume - self.ducking_volume) * math.exp(- delta / 0.2) + self.ducking_volume
            else:
                self.volume = self.volume_set - (self.volume_set - self.volume) * math.exp(- delta / 0.5)

        self.last_volume_cycle_time = time.time()

    def ducking_sound_received(self, user, sound):
        rms = audioop.rms(sound.pcm, 2)
        self._max_rms = max(rms, self._max_rms)
        if self._display_rms:
            if rms < self.ducking_threshold:
                print('%6d/%6d  ' % (rms, self._max_rms) + '-'*int(rms/200), end='\r')
            else:
                print('%6d/%6d  ' % (rms, self._max_rms) + '-'*int(self.ducking_threshold/200)
                      + '+'*int((rms - self.ducking_threshold)/200), end='\r')

        if rms > self.ducking_threshold:
            if self.on_ducking is False:
                self.log.debug("bot: ducking triggered")
                self.on_ducking = True
            self.ducking_release = time.time() + 1  # ducking release after 1s

    # =======================
    #      Play Control
    # =======================

    def clear(self):
        # Kill the ffmpeg thread and empty the playlist
        if self.thread:
            self.thread.kill()
            self.thread = None
        var.playlist.clear()
        self.log.info("bot: music stopped. playlist trashed.")

    def stop(self):
        self.interrupt()
        self.is_pause = True
        self.log.info("bot: music stopped.")

    def interrupt(self):
        # Kill the ffmpeg thread
        if self.thread:
            self.thread.kill()
            self.thread = None
        self.song_start_at = -1
        self.playhead = 0

    def pause(self):
        # Kill the ffmpeg thread
        if self.thread:
            self.pause_at_id = var.playlist.current_item().id
            self.thread.kill()
            self.thread = None
        self.is_pause = True
        self.song_start_at = -1
        self.log.info("bot: music paused at %.2f seconds." % self.playhead)

    def resume(self):
        self.is_pause = False

        if var.playlist.current_index == -1:
            var.playlist.next()

        music_wrapper = var.playlist.current_item()

        if not music_wrapper or not music_wrapper.id == self.pause_at_id or not music_wrapper.is_ready():
            self.playhead = 0
            return

        if var.config.getboolean('debug', 'ffmpeg'):
            ffmpeg_debug = "debug"
        else:
            ffmpeg_debug = "warning"

        self.log.info("bot: resume music at %.2f seconds" % self.playhead)

        uri = music_wrapper.uri()

        command = ("ffmpeg", '-v', ffmpeg_debug, '-nostdin', '-ss', "%f" % self.playhead, '-i',
                   uri, '-ac', '1', '-f', 's16le', '-ar', '48000', '-')

        if var.config.getboolean('bot', 'announce_current_music'):
            self.send_msg(var.playlist.current_item().format_current_playing())

        self.log.info("bot: execute ffmpeg command: " + " ".join(command))
        # The ffmpeg process is a thread
        # prepare pipe for catching stderr of ffmpeg
        pipe_rd, pipe_wd = os.pipe()
        util.pipe_no_wait(pipe_rd)  # Let the pipe work in non-blocking mode
        self.thread_stderr = os.fdopen(pipe_rd)
        self.thread = sp.Popen(command, stdout=sp.PIPE, stderr=pipe_wd, bufsize=480)
        self.last_volume_cycle_time = time.time()
<<<<<<< HEAD
=======
        self.pause_at_id = ""
>>>>>>> 4f12a7c9


def start_web_interface(addr, port):
    global formatter
    import interface

    # setup logger
    werkzeug_logger = logging.getLogger('werkzeug')
    logfile = util.solve_filepath(var.config.get('webinterface', 'web_logfile'))
    if logfile:
        handler = logging.handlers.RotatingFileHandler(logfile, mode='a', maxBytes=10240)  # Rotate after 10KB
    else:
        handler = logging.StreamHandler()

    werkzeug_logger.addHandler(handler)

    interface.init_proxy()
    interface.web.env = 'development'
    interface.web.run(port=port, host=addr)


if __name__ == '__main__':
    parser = argparse.ArgumentParser(
        description='Bot for playing music on Mumble')

    # General arguments
    parser.add_argument("--config", dest='config', type=str, default='configuration.ini',
                        help='Load configuration from this file. Default: configuration.ini')
    parser.add_argument("--db", dest='db', type=str,
                        default=None, help='database file. Default: database.db')

    parser.add_argument("-q", "--quiet", dest="quiet",
                        action="store_true", help="Only Error logs")
    parser.add_argument("-v", "--verbose", dest="verbose",
                        action="store_true", help="Show debug log")

    # Mumble arguments
    parser.add_argument("-s", "--server", dest="host",
                        type=str, help="Hostname of the Mumble server")
    parser.add_argument("-u", "--user", dest="user",
                        type=str, help="Username for the bot")
    parser.add_argument("-P", "--password", dest="password",
                        type=str, help="Server password, if required")
    parser.add_argument("-T", "--tokens", dest="tokens",
                        type=str, help="Server tokens, if required")
    parser.add_argument("-p", "--port", dest="port",
                        type=int, help="Port for the Mumble server")
    parser.add_argument("-c", "--channel", dest="channel",
                        type=str, help="Default channel for the bot")
    parser.add_argument("-C", "--cert", dest="certificate",
                        type=str, default=None, help="Certificate file")

    args = parser.parse_args()

    config = configparser.ConfigParser(interpolation=None, allow_no_value=True)
    parsed_configs = config.read([util.solve_filepath('configuration.default.ini'), util.solve_filepath(args.config)],
                                 encoding='utf-8')
    var.dbfile = args.db if args.db is not None else util.solve_filepath(
        config.get("bot", "database_path", fallback="database.db"))

    if len(parsed_configs) == 0:
        logging.error('Could not read configuration from file \"{}\"'.format(args.config))
        sys.exit()

    var.config = config
    var.db = SettingsDatabase(var.dbfile)

    # Setup logger
    bot_logger = logging.getLogger("bot")
    formatter = logging.Formatter('[%(asctime)s %(levelname)s %(threadName)s] %(message)s', "%b %d %H:%M:%S")
    bot_logger.setLevel(logging.INFO)

    logfile = util.solve_filepath(var.config.get('bot', 'logfile'))
    handler = None
    if logfile:
        handler = logging.handlers.RotatingFileHandler(logfile, mode='a', maxBytes=10240)  # Rotate after 10KB
    else:
        handler = logging.StreamHandler()

    handler.setFormatter(formatter)
    bot_logger.addHandler(handler)
    var.bot_logger = bot_logger

    if var.config.get("bot", "save_music_library", fallback=True):
        var.music_db = MusicDatabase(var.dbfile)
    else:
        var.music_db = MusicDatabase(":memory:")

    var.cache = MusicCache(var.music_db)

    # load playback mode
    playback_mode = None
    if var.db.has_option("playlist", "playback_mode"):
        playback_mode = var.db.get('playlist', 'playback_mode')
    else:
        playback_mode = var.config.get('bot', 'playback_mode', fallback="one-shot")

    if playback_mode in ["one-shot", "repeat", "random", "autoplay"]:
        var.playlist = media.playlist.get_playlist(playback_mode)
    else:
        raise KeyError("Unknown playback mode '%s'" % playback_mode)

    var.bot = MumbleBot(args)
    command.register_all_commands(var.bot)

    if var.config.get("bot", "refresh_cache_on_startup", fallback=True)\
            or not var.db.has_option("dir_cache", "files"):
        var.cache.build_dir_cache(var.bot)
    else:
        var.cache.load_dir_cache(var.bot)

    # load playlist
    if var.config.getboolean('bot', 'save_playlist', fallback=True):
        var.bot_logger.info("bot: load playlist from previous session")
        var.playlist.load()

    # Start the main loop.
    var.bot.loop()<|MERGE_RESOLUTION|>--- conflicted
+++ resolved
@@ -564,10 +564,7 @@
         self.thread_stderr = os.fdopen(pipe_rd)
         self.thread = sp.Popen(command, stdout=sp.PIPE, stderr=pipe_wd, bufsize=480)
         self.last_volume_cycle_time = time.time()
-<<<<<<< HEAD
-=======
         self.pause_at_id = ""
->>>>>>> 4f12a7c9
 
 
 def start_web_interface(addr, port):
