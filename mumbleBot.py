#!/usr/bin/env python3
# -*- coding: utf-8 -*-

import threading
import time
import sys
import signal
import configparser
import audioop
import subprocess as sp
import argparse
import os.path
import pymumble.pymumble_py3 as pymumble
import interface
import variables as var
import hashlib
import youtube_dl
import logging
import util
import base64
from PIL import Image
from io import BytesIO
import mutagen
from mutagen.easyid3 import EasyID3
import re
import media.url
import media.file
import media.playlist
import media.radio
import media.system
from librb import radiobrowser
from media.playlist import PlayList

"""
FORMAT OF A MUSIC INTO THE PLAYLIST
type : url
    url
    title
    path
    duration
    artist
    thumbnail
    user
    ready (validation, no, downloading, yes)
    from_playlist (yes,no)
    playlist_title
    playlist_url

type : radio
    url
    name
    current_title
    user

type : file
    path
    title
    artist
    duration
    thumbnail
    user
"""

version = 5


class MumbleBot:
    def __init__(self, args):
        signal.signal(signal.SIGINT, self.ctrl_caught)
        self.volume = var.config.getfloat('bot', 'volume')
        if db.has_option('bot', 'volume'):
            self.volume = var.db.getfloat('bot', 'volume')

        self.channel = args.channel

        root = logging.getLogger()
        formatter = logging.Formatter('%(asctime)s - %(name)s - %(levelname)s - %(message)s')
        root.setLevel(logging.INFO)

        logfile = var.config.get('bot', 'logfile')

        handler = None
        if logfile:
            handler = logging.FileHandler(logfile)
        else:
            handler = logging.StreamHandler(sys.stdout)

        handler.setFormatter(formatter)
        root.addHandler(handler)

        if args.verbose:
            root.setLevel(logging.DEBUG)
            logging.debug("Starting in DEBUG loglevel")
        elif args.quiet:
            root.setLevel(logging.ERROR)
            logging.error("Starting in ERROR loglevel")

        var.playlist = PlayList()

        var.user = args.user
        var.music_folder = var.config.get('bot', 'music_folder')
        var.is_proxified = var.config.getboolean(
            "webinterface", "is_web_proxified")
        self.exit = False
        self.nb_exit = 0
        self.thread = None
        self.is_playing = False
        self.is_pause = False

        if var.config.getboolean("webinterface", "enabled"):
            wi_addr = var.config.get("webinterface", "listening_addr")
            wi_port = var.config.getint("webinterface", "listening_port")
            interface.init_proxy()
            tt = threading.Thread(
                target=start_web_interface, args=(wi_addr, wi_port))
            tt.daemon = True
            tt.start()

        if args.host:
            host = args.host
        else:
            host = var.config.get("server", "host")

        if args.port:
            port = args.port
        else:
            port = var.config.getint("server", "port")

        if args.password:
            password = args.password
        else:
            password = var.config.get("server", "password")

        if args.certificate:
            certificate = args.certificate
        else:
            certificate = var.config.get("server", "certificate")

        if args.tokens:
            tokens = args.tokens
        else:
            tokens = var.config.get("server", "tokens")
            tokens = tokens.split(',')

        if args.user:
            self.username = args.user
        else:
            self.username = var.config.get("bot", "username")

        self.mumble = pymumble.Mumble(host, user=self.username, port=port, password=password, tokens=tokens,
                                      debug=var.config.getboolean('debug', 'mumbleConnection'), certfile=certificate)
        self.mumble.callbacks.set_callback(pymumble.constants.PYMUMBLE_CLBK_TEXTMESSAGERECEIVED, self.message_received)

        self.mumble.set_codec_profile("audio")
        self.mumble.start()  # start the mumble thread
        self.mumble.is_ready()  # wait for the connection
        self.set_comment()
        self.mumble.users.myself.unmute()  # by sure the user is not muted
        if self.channel:
            self.mumble.channels.find_by_name(self.channel).move_in()
        self.mumble.set_bandwidth(200000)

    # Set the CTRL+C shortcut
    def ctrl_caught(self, signal, frame):
        logging.info(
            "\nSIGINT caught, quitting, {} more to kill".format(2 - self.nb_exit))
        self.exit = True
        self.stop()
        if self.nb_exit > 1:
            logging.info("Forced Quit")
            sys.exit(0)
        self.nb_exit += 1

    # All text send to the chat is analysed by this function
    def message_received(self, text):

        message = text.message.strip()
        user = self.mumble.users[text.actor]['name']

        if var.config.getboolean('command', 'split_username_at_space'):
            # in can you use https://github.com/Natenom/mumblemoderator-module-collection/tree/master/os-suffixes , you want to split the username
            user = user.split()[0]

        if message[0] == var.config.get('command', 'command_symbol'):
            # remove the symbol from the message
            message = message[1:].split(' ', 1)

            # use the first word as a command, the others one as  parameters
            if len(message) > 0:
                command = message[0]
                parameter = ''
                if len(message) > 1:
                    parameter = message[1]

            else:
                return

            logging.info('bot: received command ' + command + ' - ' + parameter + ' by ' + user)

            if command == var.config.get('command', 'joinme'):
                self.mumble.users.myself.move_in(
                    self.mumble.users[text.actor]['channel_id'], token=parameter)
                return

            # Anti stupid guy function
            if not self.is_admin(user) and not var.config.getboolean('bot', 'allow_other_channel_message') and self.mumble.users[text.actor]['channel_id'] != self.mumble.users.myself['channel_id']:
                self.mumble.users[text.actor].send_text_message(
                    var.config.get('strings', 'not_in_my_channel'))
                return

            if not self.is_admin(user) and not var.config.getboolean('bot', 'allow_private_message') and text.session:
                self.mumble.users[text.actor].send_text_message(
                    var.config.get('strings', 'pm_not_allowed'))
                return

            ###
            # Admin command
            ###
            for i in var.db.items("user_ban"):
                if user.lower() == i[0]:
                    self.mumble.users[text.actor].send_text_message(
                        var.config.get('strings', 'user_ban'))
                    return

            if command == var.config.get('command', 'user_ban'):
                if self.is_admin(user):
                    if parameter:
                        self.mumble.users[text.actor].send_text_message(
                            util.user_ban(parameter))
                    else:
                        self.mumble.users[text.actor].send_text_message(
                            util.get_user_ban())
                else:
                    self.mumble.users[text.actor].send_text_message(
                        var.config.get('strings', 'not_admin'))
                return

            elif command == var.config.get('command', 'user_unban'):
                if self.is_admin(user):
                    if parameter:
                        self.mumble.users[text.actor].send_text_message(
                            util.user_unban(parameter))
                else:
                    self.mumble.users[text.actor].send_text_message(
                        var.config.get('strings', 'not_admin'))
                return

            elif command == var.config.get('command', 'url_ban'):
                if self.is_admin(user):
                    if parameter:
                        self.mumble.users[text.actor].send_text_message(
                            util.url_ban(self.get_url_from_input(parameter)))
                    else:
                        self.mumble.users[text.actor].send_text_message(
                            util.get_url_ban())
                else:
                    self.mumble.users[text.actor].send_text_message(
                        var.config.get('strings', 'not_admin'))
                return

            elif command == var.config.get('command', 'url_unban'):
                if self.is_admin(user):
                    if parameter:
                        self.mumble.users[text.actor].send_text_message(
                            util.url_unban(self.get_url_from_input(parameter)))
                else:
                    self.mumble.users[text.actor].send_text_message(
                        var.config.get('strings', 'not_admin'))
                return

            if parameter:
                for i in var.db.items("url_ban"):
                    if self.get_url_from_input(parameter.lower()) == i[0]:
                        self.mumble.users[text.actor].send_text_message(
                            var.config.get('strings', 'url_ban'))
                        return

            ###
            # everyday commands
            ###
            if command == var.config.get('command', 'play_file') and parameter:
                music_folder = var.config.get('bot', 'music_folder')
                # sanitize "../" and so on
                path = os.path.abspath(os.path.join(music_folder, parameter))
                if path.startswith(music_folder):
                    if os.path.isfile(path):
                        filename = path.replace(music_folder, '')
                        music = {'type': 'file',
                                 'path': filename,
                                 'user': user}
                        logging.info("bot: add to playlist: " + filename)
                        var.playlist.append(music)
                    else:
                        # try to do a partial match
                        matches = [file for file in util.get_recursive_filelist_sorted(
                            music_folder) if parameter.lower() in file.lower()]
                        if len(matches) == 0:
                            self.send_msg(var.config.get(
                                'strings', 'no_file'), text)
                        elif len(matches) == 1:
                            music = {'type': 'file',
                                     'path': matches[0],
                                     'user': user}
                            logging.info("bot: add to playlist: " + matches[0])
                            var.playlist.append(music)
                        else:
                            msg = var.config.get(
                                'strings', 'multiple_matches') + '<br />'
                            msg += '<br />'.join(matches)
                            self.send_msg(msg, text)
                else:
                    self.send_msg(var.config.get('strings', 'bad_file'), text)
                self.async_download_next()

            elif command == var.config.get('command', 'play_url') and parameter:
                music = {'type': 'url',
                         # grab the real URL
                         'url': self.get_url_from_input(parameter),
                         'user': user,
                         'ready': 'validation'}

                if media.url.get_url_info():
                    if music['duration'] > var.config.getint('bot', 'max_track_duration'):
                        self.send_msg(var.config.get(
                            'strings', 'too_long'), text)
                    else:
                        for i in var.db.options("url_ban"):
                            if music['url'] == i:
                                self.mumble.users[text.actor].send_text_message(
                                    var.config.get('strings', 'url_ban'))
                                return
                        music['ready'] = "no"
                        var.playlist.append(music)
                        logging.info("bot: add to playlist: " + music['url'])
                        self.async_download_next()
                else:
                    self.send_msg(var.config.get(
                        'strings', 'unable_download'), text)


            elif command == var.config.get('command', 'play_playlist') and parameter:
                offset = 1  # if you want to start the playlist at a specific index
                try:
                    offset = int(parameter.split(" ")[-1])
                except ValueError:
                    pass
                if media.playlist.get_playlist_info(url=self.get_url_from_input(parameter), start_index=offset, user=user):
                    self.async_download_next()

            elif command == var.config.get('command', 'play_radio'):
                if not parameter:
                    all_radio = var.config.items('radio')
                    msg = var.config.get(
                        'strings', 'preconfigurated_radio') + " :"
                    for i in all_radio:
                        comment = ""
                        if len(i[1].split(maxsplit=1)) == 2:
                            comment = " - " + i[1].split(maxsplit=1)[1]
                        msg += "<br />" + i[0] + comment
                    self.send_msg(msg, text)
                else:
                    if var.config.has_option('radio', parameter):
                        parameter = var.config.get('radio', parameter)
                        parameter = parameter.split()[0]
                    url = self.get_url_from_input(parameter)
                    if url:
                        music = {'type': 'radio',
                                 'url': url,
                                 'user': user}
                        var.playlist.append(music)
                        logging.info("bot: add to playlist: " + music['url'])
                        self.async_download_next()
                    else:
                        self.send_msg(var.config.get('strings', 'bad_url'))
            # query http://www.radio-browser.info API for a radio station
            elif command == var.config.get('command', 'rb_query'):
                logging.info('bot: Querying radio stations')
                if not parameter:
                    logging.debug('rbquery without parameter')
                    msg = var.config.get('strings', 'rb_query_empty')
                    self.send_msg(msg, text)
                else:
                    logging.debug('bot: Found query parameter: ' + parameter)
                    # self.send_msg('Searching for stations - this may take some seconds...', text)
                    rb_stations = radiobrowser.getstations_byname(parameter)
                    msg = var.config.get('strings', 'rb_query_result') + " :"
                    msg += '\n<table><tr><th>!rbplay ID</th><th>Station Name</th><th>Genre</th><th>Codec/Bitrate</th><th>Country</th></tr>'
                    if not rb_stations:
                        logging.debug('bot: No matches found for rbquery ' + parameter)
                        self.send_msg('Radio-Browser found no matches for ' + parameter, text)
                    else:
                        for s in rb_stations:
                            stationid = s['id']
                            stationname = s['stationname']
                            country = s['country']
                            codec = s['codec']
                            bitrate = s['bitrate']
                            genre = s['genre']
                            # msg += f'<tr><td>{stationid}</td><td>{stationname}</td><td>{genre}</td><td>{codec}/{bitrate}</td><td>{country}</td></tr>'
                            msg += '<tr><td>%s</td><td>%s</td><td>%s</td><td>%s/%s</td><td>%s</td></tr>' % (stationid, stationname, genre, codec, bitrate, country)
                        msg += '</table>'
                        # Full message as html table
                        if len(msg) <= 5000:
                            self.send_msg(msg, text)
                        # Shorten message if message too long (stage I)
                        else:
<<<<<<< HEAD
                            logging.debug('bot: Result too long stage I')
                            msg = var.config.get('strings', 'rbqueryresult') + " :" + ' (shortened L1)'
=======
                            logging.debug('Result too long stage I')
                            msg = var.config.get('strings', 'rb_query_result') + " :" + ' (shortened L1)'
>>>>>>> 59a743f1
                            msg += '\n<table><tr><th>!rbplay ID</th><th>Station Name</th></tr>'
                            for s in rb_stations:
                                stationid = s['id']
                                stationname = s['stationname']
                                # msg += f'<tr><td>{stationid}</td><td>{stationname}</td>'
                                msg += '<tr><td>%s</td><td>%s</td>' % (stationid, stationname)
                            msg += '</table>'
                            if len(msg) <= 5000:
                                self.send_msg(msg, text)
                            # Shorten message if message too long (stage II)
                            else:
<<<<<<< HEAD
                                logging.debug('bot: Result too long stage II')
                                msg = var.config.get('strings', 'rbqueryresult') + " :" + ' (shortened L2)'
=======
                                logging.debug('Result too long stage II')
                                msg = var.config.get('strings', 'rb_query_result') + " :" + ' (shortened L2)'
>>>>>>> 59a743f1
                                msg += '!rbplay ID - Station Name'
                                for s in rb_stations:
                                    stationid = s['id']
                                    stationname = s['stationname'][:12]
                                    # msg += f'{stationid} - {stationname}'
                                    msg += '%s - %s' % (stationid, stationname)
                                if len(msg) <= 5000:
                                    self.send_msg(msg, text)
                                # Message still too long
                                else:
                                    self.send_msg('Query result too long to post (> 5000 characters), please try another query.', text)
            # Play a secific station (by id) from http://www.radio-browser.info API
            elif command == var.config.get('command', 'rb_play'):
                logging.debug('bot: Play a station by ID')
                if not parameter:
<<<<<<< HEAD
                    logging.debug('bot: rbplay without parameter')
                    msg += 'Please enter a station ID from rbquery. Example: !rbplay 96748'
=======
                    logging.debug('rbplay without parameter')
                    msg = var.config.get('strings', 'rb_play_empty')
>>>>>>> 59a743f1
                    self.send_msg(msg, text)
                else:
                    logging.debug('bot: Retreiving url for station ID ' + parameter)
                    rstation = radiobrowser.getstationname_byid(parameter)
                    stationname = rstation[0]['name']
                    country = rstation[0]['country']
                    codec = rstation[0]['codec']
                    bitrate = rstation[0]['bitrate']
                    genre = rstation[0]['tags']
                    homepage = rstation[0]['homepage']
                    msg = 'Radio station added to playlist:'
                    # msg += '<table><tr><th>ID</th><th>Station Name</th><th>Genre</th><th>Codec/Bitrate</th><th>Country</th><th>Homepage</th></tr>' + \
                    #       f'<tr><td>{parameter}</td><td>{stationname}</td><td>{genre}</td><td>{codec}/{bitrate}</td><td>{country}</td><td>{homepage}</td></tr></table>'
                    msg += '<table><tr><th>ID</th><th>Station Name</th><th>Genre</th><th>Codec/Bitrate</th><th>Country</th><th>Homepage</th></tr>' + \
                          '<tr><td>%s</td><td>%s</td><td>%s</td><td>%s/%s</td><td>%s</td><td>%s</td></tr></table>' \
                           % (parameter, stationname, genre, codec, bitrate, country, homepage)
                    logging.debug('bot: Added station to playlist %s' % stationname)
                    self.send_msg(msg, text)
                    url = radiobrowser.geturl_byid(parameter)
                    if url != "-1":
                        logging.info('bot: Found url: ' + url)
                        music = {'type': 'radio',
                                 'url': url,
                                 'user': user}
                        var.playlist.append(music)
                        logging.info("bot: add to playlist: " + music['url'])
                        self.async_download_next()
                    else:
                        logging.info('bot: No playable url found.')
                        msg += "No playable url found for this station, please try another station."
                        self.send_msg(msg, text)

            elif command == var.config.get('command', 'help'):
                self.send_msg(var.config.get('strings', 'help'), text)
                if self.is_admin(user):
                    self.send_msg(var.config.get(
                        'strings', 'admin_help'), text)

            elif command == var.config.get('command', 'stop'):
                self.stop()

            elif command == var.config.get('command', 'kill'):
                if self.is_admin(user):
                    self.stop()
                    self.exit = True
                else:
                    self.mumble.users[text.actor].send_text_message(
                        var.config.get('strings', 'not_admin'))

            elif command == var.config.get('command', 'update'):
                if self.is_admin(user):
                    self.mumble.users[text.actor].send_text_message(
                        "Starting the update")
                    # Need to be improved
                    msg = util.update(version)
                    self.mumble.users[text.actor].send_text_message(msg)
                else:
                    self.mumble.users[text.actor].send_text_message(
                        var.config.get('strings', 'not_admin'))

            elif command == var.config.get('command', 'stop_and_getout'):
                self.stop()
                if self.channel:
                    self.mumble.channels.find_by_name(self.channel).move_in()

            elif command == var.config.get('command', 'volume'):
                # The volume is a percentage
                if parameter is not None and parameter.isdigit() and 0 <= int(parameter) <= 100:
                    self.volume = float(float(parameter) / 100)
                    self.send_msg(var.config.get('strings', 'change_volume') % (
                        int(self.volume * 100), self.mumble.users[text.actor]['name']), text)
                    var.db.set('bot', 'volume', str(self.volume))
                    logging.info('bot: volume set to %d' % (self.volume * 100))
                else:
                    self.send_msg(var.config.get(
                        'strings', 'current_volume') % int(self.volume * 100), text)

            elif command == var.config.get('command', 'current_music'):
                if len(var.playlist.playlist) > 0:
                    current_music = var.playlist.current_item()
                    source = current_music["type"]
                    if source == "radio":
                        reply = "[radio] {title} on {url} by {user}".format(
                            title=media.radio.get_radio_title(
                                current_music["url"]),
                            url=current_music["title"],
                            user=current_music["user"]
                        )
                    elif source == "url" and 'from_playlist' in current_music:
                        reply = "[playlist] {title} (from the playlist <a href=\"{url}\">{playlist}</a> by {user}".format(
                            title=current_music["title"],
                            url=current_music["playlist_url"],
                            playlist=current_music["playlist_title"],
                            user=current_music["user"]
                        )
                    elif source == "url":
                        reply = "[url] {title} (<a href=\"{url}\">{url}</a>) by {user}".format(
                            title=current_music["title"],
                            url=current_music["url"],
                            user=current_music["user"]
                        )
                    elif source == "file":
                        thumbnail_html = '<img width="80" src="data:image/jpge;base64,' + \
                                 current_music['thumbnail'] + '"/>'
                        reply = "[file] {title} by {user} <br> {thumb}".format(
                            title=current_music['artist'] + ' - ' + current_music['title'],
                            user=current_music["user"],
                            thumb=thumbnail_html
                        )
                    else:
                        reply = "ERROR"
                        logging.error(current_music)
                else:
                    reply = var.config.get('strings', 'not_playing')

                self.send_msg(reply, text)

            elif command == var.config.get('command', 'skip'):
                # Allow to remove specific music into the queue with a number
                if parameter is not None and parameter.isdigit() and int(parameter) > 0:
                    if int(parameter) < len(var.playlist.playlist):
                        removed = var.playlist.jump(int(parameter))

                        # the Title isn't here if the music wasn't downloaded
                        self.send_msg(var.config.get('strings', 'removing_item') % (
                            removed['title'] if 'title' in removed else removed['url']), text)
                    else:
                        self.send_msg(var.config.get(
                            'strings', 'no_possible'), text)
                elif self.next():  # Is no number send, just skip the current music
                    self.launch_music()
                    self.async_download_next()
                else:
                    self.send_msg(var.config.get(
                        'strings', 'queue_empty'), text)
                    self.stop()

            elif command == var.config.get('command', 'list'):
                folder_path = var.config.get('bot', 'music_folder')

                files = util.get_recursive_filelist_sorted(folder_path)
                if files:
                    self.send_msg('<br>'.join(files), text)
                else:
                    self.send_msg(var.config.get('strings', 'no_file'), text)

            elif command == var.config.get('command', 'queue'):
                if len(var.playlist.playlist) <= 1:
                    msg = var.config.get('strings', 'queue_empty')
                else:
                    msg = var.config.get(
                        'strings', 'queue_contents') + '<br />'
                    i = 1
                    for value in var.playlist.playlist:
                        msg += '[{}] ({}) {}<br />'.format(i, value['type'], value['title'] if 'title' in value else value['url'])
                        i += 1

                self.send_msg(msg, text)

            elif command == var.config.get('command', 'repeat'):
                var.playlist.append(var.playlist.current_item())
                music = var.playlist.current_item()
                if music['type'] == 'file':
                    logging.info("bot: add to playlist: " + music['path'])
                else:
                    logging.info("bot: add to playlist: " + music['url'])

            else:
                self.mumble.users[text.actor].send_text_message(
                    var.config.get('strings', 'bad_command'))

    @staticmethod
    def is_admin(user):
        list_admin = var.config.get('bot', 'admin').split(';')
        if user in list_admin:
            return True
        else:
            return False

    @staticmethod
    def next():
        logging.debug("bot: Next into the queue")
        return var.playlist.next()

    def launch_music(self, index=-1):
        uri = ""
        music = None
        if var.playlist.length() == 0:
            return

        if index == -1:
            music = var.playlist.current_item()
        else:
            music = var.playlist.jump(index)

        logging.info("bot: play music " + str(music['path']))
        if music["type"] == "url":
            # Delete older music is the tmp folder is too big
            media.system.clear_tmp_folder(var.config.get(
                'bot', 'tmp_folder'), var.config.getint('bot', 'tmp_folder_max_size'))

            # Check if the music is ready to be played
            if music["ready"] == "downloading":
                return
            elif music["ready"] != "yes":
                logging.info("Current music wasn't ready, Downloading...")
                self.download_music(music)
                if music == False:
                    var.playlist.remove()
                    return

            if self.update_music_tag_info():
                music = var.playlist.current_item()

                thumbnail_html = ''
                if 'thumbnail' in music:
                    thumbnail_html = '<img width="80" src="data:image/jpge;base64,' + \
                                     music['thumbnail'] + '"/>'
                display = ''
                if 'artist' in music:
                    display = music['artist'] + ' - '
                if 'title' in music:
                    display += music['title']

                if var.config.getboolean('bot', 'announce_current_music'):
                    self.send_msg(var.config.get(
                        'strings', 'now_playing') % (display, thumbnail_html))

        elif music["type"] == "file":
            uri = var.config.get('bot', 'music_folder') + \
                var.playlist.current_item()["path"]

            if self.update_music_tag_info(uri):
                music = var.playlist.current_item()

                thumbnail_html = ''
                if 'thumbnail' in music:
                    thumbnail_html = '<img width="80" src="data:image/jpge;base64,' + \
                                     music['thumbnail'] + '"/>'
                display = ''
                if 'artist' in music:
                    display = music['artist'] + ' - '
                if 'title' in music:
                    display += music['title']

                if var.config.getboolean('bot', 'announce_current_music'):
                    self.send_msg(var.config.get(
                        'strings', 'now_playing') % (display, thumbnail_html))

        elif music["type"] == "radio":
            uri = music["url"]
            title = media.radio.get_radio_server_description(uri)
            music["title"] = title
            if var.config.getboolean('bot', 'announce_current_music'):
                self.send_msg(var.config.get('strings', 'now_playing') %
                              (title, "URL : " + uri))

        if var.config.getboolean('debug', 'ffmpeg'):
            ffmpeg_debug = "debug"
        else:
            ffmpeg_debug = "warning"

        command = ("ffmpeg", '-v', ffmpeg_debug, '-nostdin', '-i',
                   uri, '-ac', '1', '-f', 's16le', '-ar', '48000', '-')
        logging.info("bot: execute ffmpeg command: " + " ".join(command))
        # The ffmpeg process is a thread
        self.thread = sp.Popen(command, stdout=sp.PIPE, bufsize=480)
        self.is_playing = True
        self.is_pause = False

    def download_music(self, index=-1):
        if index == -1:
            index = var.playlist.current_index

        music = var.playlist.playlist[index]
        if music['type'] == 'url' and music['ready'] == "validation":
            music = media.url.get_url_info(music)
            if music:
                if music['duration'] > var.config.getint('bot', 'max_track_duration'):
                    # Check the length, useful in case of playlist, it wasn't checked before)
                    logging.info(
                        "the music " + music["url"] + " has a duration of " + music['duration'] + "s -- too long")
                    self.send_msg(var.config.get('strings', 'too_long'))
                    return False
                else:
                    music['ready'] = "no"
            else:
                logging.error("Error while fetching info from the URL")
                self.send_msg(var.config.get('strings', 'unable_download'))
                return False

        if music['type'] == 'url' and music['ready'] == "no":
            # download the music
            music['ready'] = "downloading"

            url = music['url']
            url_hash = hashlib.md5(url.encode()).hexdigest()

            logging.info("bot: Download url:" + url)
            logging.debug(music)

            path = var.config.get('bot', 'tmp_folder') + url_hash + ".%(ext)s"
            mp3 = path.replace(".%(ext)s", ".mp3")
            music['path'] = mp3

            # if os.path.isfile(mp3):
            #    audio = EasyID3(mp3)
            #    var.playlist[index]['title'] = audio["title"][0]
            ydl_opts = ""

            ydl_opts = {
                'format': 'bestaudio/best',
                'outtmpl': path,
                'noplaylist': True,
                'writethumbnail': True,
                'updatetime': False,
                'postprocessors': [{
                    'key': 'FFmpegExtractAudio',
                    'preferredcodec': 'mp3',
                    'preferredquality': '192'},
                    {'key': 'FFmpegMetadata'}]
            }
            self.send_msg(var.config.get(
                'strings', "download_in_progress") % music['title'])

            logging.info("Information before start downloading: " +
                         str(music['title']))
            with youtube_dl.YoutubeDL(ydl_opts) as ydl:
                for i in range(2):  # Always try 2 times
                    try:
                        ydl.extract_info(url)
                        if 'ready' in music and music['ready'] == "downloading":
                            music['ready'] = "yes"
                    except youtube_dl.utils.DownloadError:
                        pass
                    else:
                        break
            var.playlist.playlist[index] = music

    def update_music_tag_info(self, uri=""):
        music = var.playlist.current_item()
        if not music['type'] == 'file' and not music['type'] == 'url':
            return False

        # get the Path
        if uri == "":
            uri = music['path']

        if os.path.isfile(uri):
            music = self.get_music_tag_info(music, uri)
            var.playlist.update(music)
            return True
        else:
            logging.error("Error with the path during launch_music")
            return False

    def get_music_tag_info(self, music, uri=""):
        if not uri:
            uri = music['path']

        if os.path.isfile(uri):
            try:
                audio = EasyID3(uri)
                if audio["title"]:
                    # take the title from the file tag
                    music['title'] = audio["title"][0]
                    music['artist'] = ', '.join(audio["artist"])

                    path_thumbnail = uri[:-3] + "jpg"
                    if os.path.isfile(path_thumbnail):
                        im = Image.open(path_thumbnail)
                        im.thumbnail((100, 100), Image.ANTIALIAS)
                        buffer = BytesIO()
                        im = im.convert('RGB')
                        im.save(buffer, format="JPEG")
                        music['thumbnail'] = base64.b64encode(buffer.getvalue()).decode('utf-8')

                        # try to extract artwork from mp3 ID3 tag
                    elif uri[-3:] == "mp3":
                        tags = mutagen.File(uri)
                        if "APIC:" in tags:
                            im = Image.open(BytesIO(tags["APIC:"].data))
                            im.thumbnail((100, 100), Image.ANTIALIAS)
                            buffer = BytesIO()
                            im = im.convert('RGB')
                            im.save(buffer, format="JPEG")
                            music['thumbnail'] = base64.b64encode(buffer.getvalue()).decode('utf-8')
            except:
                pass

        return music


    def async_download_next(self):
        # Function start if the next music isn't ready
        # Do nothing in case the next music is already downloaded
        logging.info("bot: Async download next asked ")
        if len(var.playlist.playlist) > 1 and var.playlist.next_item()['type'] == 'url' and var.playlist.next_item()['ready'] in ["no", "validation"]:
            th = threading.Thread(
                target=self.download_music, kwargs={'index': var.playlist.next_index()})
        else:
            return
        logging.info("bot: Start downloading next in thread")
        th.daemon = True
        th.start()

    @staticmethod
    # Parse the html from the message to get the URL
    def get_url_from_input(string):
        if string.startswith('http'):
            return string
        p = re.compile('href="(.+?)"', re.IGNORECASE)
        res = re.search(p, string)
        if res:
            return res.group(1)
        else:
            return False

    # Main loop of the Bot
    def loop(self):
        raw_music = ""
        while not self.exit and self.mumble.is_alive():

            while self.mumble.sound_output.get_buffer_size() > 0.5 and not self.exit:
                # If the buffer isn't empty, I cannot send new music part, so I wait
                time.sleep(0.01)
            if self.thread:
                # I get raw from ffmpeg thread
                raw_music = self.thread.stdout.read(480)
                if raw_music:
                    # Adjust the volume and send it to mumble
                    self.mumble.sound_output.add_sound(
                        audioop.mul(raw_music, 2, self.volume))
                else:
                    time.sleep(0.1)
            else:
                time.sleep(0.1)

            if self.thread is None or not raw_music:
                # Not music into the buffet
                if self.is_playing:
                    # get next music
                    self.is_playing = False
                    self.next()
                if not self.is_pause and len(var.playlist.playlist) > 0:
                    if var.playlist.current_item()['type'] in ['radio', 'file'] \
                            or (var.playlist.current_item()['type'] == 'url' and var.playlist.current_item()['ready'] not in ['validation', 'downloading']):
                        # Check if the music can be start before launch the music
                        self.launch_music()
                        self.async_download_next()

        while self.mumble.sound_output.get_buffer_size() > 0:
            # Empty the buffer before exit
            time.sleep(0.01)
        time.sleep(0.5)

        if self.exit:
            # The db is not fixed config like url/user ban and volume
            util.write_db()

    def stop(self):
        # Kill the ffmpeg thread and empty the playlist
        if self.thread:
            self.thread.kill()
            self.thread = None
        var.playlist.clear()
        self.is_playing = False
        logging.info("bot: music stopped. playlist trashed.")

    def pause(self):
        # Kill the ffmpeg thread
        if self.thread:
            self.thread.kill()
            self.thread = None
        self.is_playing = False
        self.is_pause = True
        logging.info("bot: music paused.")

    def set_comment(self):
        self.mumble.users.myself.comment(var.config.get('bot', 'comment'))

    def send_msg(self, msg, text=None):
        msg = msg.encode('utf-8', 'ignore').decode('utf-8')
        # text if the object message, contain information if direct message or channel message
        if not text or not text.session:
            own_channel = self.mumble.channels[self.mumble.users.myself['channel_id']]
            own_channel.send_text_message(msg)
        else:
            self.mumble.users[text.actor].send_text_message(msg)


def start_web_interface(addr, port):
    logging.info('Starting web interface on {}:{}'.format(addr, port))
    interface.web.run(port=port, host=addr)


if __name__ == '__main__':
    parser = argparse.ArgumentParser(
        description='Bot for playing music on Mumble')

    # General arguments
    parser.add_argument("--config", dest='config', type=str, default='configuration.ini',
                        help='Load configuration from this file. Default: configuration.ini')
    parser.add_argument("--db", dest='db', type=str,
                        default='db.ini', help='database file. Default db.ini')

    parser.add_argument("-q", "--quiet", dest="quiet",
                        action="store_true", help="Only Error logs")
    parser.add_argument("-v", "--verbose", dest="verbose",
                        action="store_true", help="Show debug log")

    # Mumble arguments
    parser.add_argument("-s", "--server", dest="host",
                        type=str, help="Hostname of the Mumble server")
    parser.add_argument("-u", "--user", dest="user",
                        type=str, help="Username for the bot")
    parser.add_argument("-P", "--password", dest="password",
                        type=str, help="Server password, if required")
    parser.add_argument("-T", "--tokens", dest="tokens",
                        type=str, help="Server tokens, if required")
    parser.add_argument("-p", "--port", dest="port",
                        type=int, help="Port for the Mumble server")
    parser.add_argument("-c", "--channel", dest="channel",
                        type=str, help="Default channel for the bot")
    parser.add_argument("-C", "--cert", dest="certificate",
                        type=str, default=None, help="Certificate file")

    args = parser.parse_args()
    var.dbfile = args.db
    config = configparser.ConfigParser(interpolation=None, allow_no_value=True)
    parsed_configs = config.read(
        ['configuration.default.ini', args.config], encoding='utf-8')

    db = configparser.ConfigParser(
        interpolation=None, allow_no_value=True, delimiters='²')
    db.read(var.dbfile, encoding='utf-8')

    if 'url_ban' not in db.sections():
        db.add_section('url_ban')
    if 'bot' not in db.sections():
        db.add_section('bot')
    if 'user_ban' not in db.sections():
        db.add_section('user_ban')

    if len(parsed_configs) == 0:
        logging.error('Could not read configuration from file \"{}\"'.format(
            args.config), file=sys.stderr)
        sys.exit()

    var.config = config
    var.db = db
    var.botamusique = MumbleBot(args)
    var.botamusique.loop()<|MERGE_RESOLUTION|>--- conflicted
+++ resolved
@@ -404,13 +404,8 @@
                             self.send_msg(msg, text)
                         # Shorten message if message too long (stage I)
                         else:
-<<<<<<< HEAD
-                            logging.debug('bot: Result too long stage I')
-                            msg = var.config.get('strings', 'rbqueryresult') + " :" + ' (shortened L1)'
-=======
                             logging.debug('Result too long stage I')
                             msg = var.config.get('strings', 'rb_query_result') + " :" + ' (shortened L1)'
->>>>>>> 59a743f1
                             msg += '\n<table><tr><th>!rbplay ID</th><th>Station Name</th></tr>'
                             for s in rb_stations:
                                 stationid = s['id']
@@ -422,13 +417,8 @@
                                 self.send_msg(msg, text)
                             # Shorten message if message too long (stage II)
                             else:
-<<<<<<< HEAD
-                                logging.debug('bot: Result too long stage II')
-                                msg = var.config.get('strings', 'rbqueryresult') + " :" + ' (shortened L2)'
-=======
                                 logging.debug('Result too long stage II')
                                 msg = var.config.get('strings', 'rb_query_result') + " :" + ' (shortened L2)'
->>>>>>> 59a743f1
                                 msg += '!rbplay ID - Station Name'
                                 for s in rb_stations:
                                     stationid = s['id']
@@ -444,13 +434,8 @@
             elif command == var.config.get('command', 'rb_play'):
                 logging.debug('bot: Play a station by ID')
                 if not parameter:
-<<<<<<< HEAD
-                    logging.debug('bot: rbplay without parameter')
-                    msg += 'Please enter a station ID from rbquery. Example: !rbplay 96748'
-=======
                     logging.debug('rbplay without parameter')
                     msg = var.config.get('strings', 'rb_play_empty')
->>>>>>> 59a743f1
                     self.send_msg(msg, text)
                 else:
                     logging.debug('bot: Retreiving url for station ID ' + parameter)
