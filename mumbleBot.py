--- conflicted
+++ resolved
@@ -387,19 +387,11 @@
     parser.add_argument("-q", "--quiet", dest="quiet", action="store_true", help="Only Error logs")
 
     # Mumble arguments
-<<<<<<< HEAD
-    parser.add_argument("-s", "--server", dest="host", type=str, required=True, help="Hostname of the Mumble server")
-    parser.add_argument("-u", "--user", dest="user", type=str, required=True, help="Username for the bot, Default=abot")
-    parser.add_argument("-P", "--password", dest="password", type=str, default="", help="Server password, if required")
-    parser.add_argument("-p", "--port", dest="port", type=int, default=64738, help="Port for the Mumble server")
-    parser.add_argument("-c", "--channel", dest="channel", type=str, default="", help="Default channel for the bot")
-=======
-    parser.add_argument("-s", "--server", dest="host", type=str, help="The server's hostame of a mumble server")
-    parser.add_argument("-u", "--user", dest="user", type=str, help="Username you wish, Default=abot")
-    parser.add_argument("-P", "--password", dest="password", type=str, help="Password if server requires one")
-    parser.add_argument("-p", "--port", dest="port", type=int, help="Port for the mumble server")
-    parser.add_argument("-c", "--channel", dest="channel", type=str, help="Default chanel for the bot")
->>>>>>> 613f21e5
+    parser.add_argument("-s", "--server", dest="host", type=str, help="Hostname of the Mumble server")
+    parser.add_argument("-u", "--user", dest="user", type=str, help="Username for the bot")
+    parser.add_argument("-P", "--password", dest="password", type=str, help="Server password, if required")
+    parser.add_argument("-p", "--port", dest="port", type=int, help="Port for the Mumble server")
+    parser.add_argument("-c", "--channel", dest="channel", type=str, help="Default channel for the bot")
 
     args = parser.parse_args()
     config = configparser.ConfigParser(interpolation=None, allow_no_value=True)
