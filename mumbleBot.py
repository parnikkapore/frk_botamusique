#!/usr/bin/env python3

import threading
import time
import sys
import signal
import configparser
import audioop
import subprocess as sp
import argparse
import os.path
import pymumble.pymumble_py3 as pymumble
import interface
import variables as var
import hashlib
import youtube_dl
import logging
import util
import base64
from PIL import Image
from io import BytesIO
from mutagen.easyid3 import EasyID3
import re
import media.url
import media.file
import media.playlist
import media.radio
import media.system


class MumbleBot:
    def __init__(self, args):
        signal.signal(signal.SIGINT, self.ctrl_caught)
        self.volume = var.config.getfloat('bot', 'volume')
        if db.has_option('bot', 'volume'):
            self.volume = var.db.getfloat('bot', 'volume')

        self.channel = args.channel

        FORMAT = '%(asctime)s: %(message)s'
        if args.verbose:
            logging.basicConfig(format=FORMAT, level=logging.DEBUG, datefmt='%Y-%m-%d %H:%M:%S')
            logging.debug("Starting in DEBUG loglevel")
        elif args.quiet:
            logging.basicConfig(format=FORMAT, level=logging.ERROR, datefmt='%Y-%m-%d %H:%M:%S')
            logging.error("Starting in ERROR loglevel")
        else:
            logging.basicConfig(format=FORMAT, level=logging.INFO, datefmt='%Y-%m-%d %H:%M:%S')
            logging.info("Starting in INFO loglevel")

        var.playlist = []

        var.user = args.user
        var.music_folder = var.config.get('bot', 'music_folder')
        var.is_proxified = var.config.getboolean("webinterface", "is_web_proxified")
        self.exit = False
        self.nb_exit = 0
        self.thread = None
        self.is_playing = False

        if var.config.getboolean("webinterface", "enabled"):
            wi_addr = var.config.get("webinterface", "listening_addr")
            wi_port = var.config.getint("webinterface", "listening_port")
            interface.init_proxy()
            tt = threading.Thread(target=start_web_interface, args=(wi_addr, wi_port))
            tt.daemon = True
            tt.start()

        if args.host:
            host = args.host
        else:
            host = var.config.get("server", "host")

        if args.port:
            port = args.port
        else:
            port = var.config.getint("server", "port")

        if args.password:
            password = args.password
        else:
            password = var.config.get("server", "password")
<<<<<<< HEAD

        if args.certificate:
            certificate = args.certificate
        else:
            certificate = var.config.get("server", "certificate")

=======
        if args.tokens:
            tokens = args.tokens
        else:
            tokens = var.config.get("server", "tokens")
            access_tokens = []
            if "," in tokens:
                tokenslist = tokens.split(",")
                for i in tokenslist:
                    access_tokens.append(str(i))
            else:
                access_tokens.append(tokens)
>>>>>>> cf99e661
        if args.user:
            self.username = args.user
        else:
            self.username = var.config.get("bot", "username")

<<<<<<< HEAD
        self.mumble = pymumble.Mumble(host, user=self.username, port=port, password=password,
                                      debug=var.config.getboolean('debug', 'mumbleConnection'), certfile=certificate)
=======
        self.mumble = pymumble.Mumble(host, user=username, port=port, password=password, tokens=access_tokens,
                                      debug=var.config.getboolean('debug', 'mumbleConnection'), certfile=args.certificate)
>>>>>>> cf99e661
        self.mumble.callbacks.set_callback("text_received", self.message_received)

        self.mumble.set_codec_profile("audio")
        self.mumble.start()  # start the mumble thread
        self.mumble.is_ready()  # wait for the connection
        self.set_comment()
        self.mumble.users.myself.unmute()  # by sure the user is not muted
        if self.channel:
            self.mumble.channels.find_by_name(self.channel).move_in()
        self.mumble.set_bandwidth(200000)

        self.loop()

    def ctrl_caught(self, signal, frame):
        logging.info("\nSIGINT caught, quitting, {} more to kill".format(2 - self.nb_exit))
        self.exit = True
        self.stop()
        if self.nb_exit > 1:
            logging.info("Forced Quit")
            sys.exit(0)
        self.nb_exit += 1

    def message_received(self, text):
        message = text.message.strip()
        user = self.mumble.users[text.actor]['name']
        if var.config.getboolean('command', 'split_username_at_space'):
            user = user.split()[0]
        if message[0] == var.config.get('command', 'command_symbol'):
            message = message[1:].split(' ', 1)
            if len(message) > 0:
                command = message[0]
                parameter = ''
                if len(message) > 1:
                    parameter = message[1]

            else:
                return

            logging.info(command + ' - ' + parameter + ' by ' + user)

            if command == var.config.get('command', 'joinme'):
                self.mumble.users.myself.move_in(self.mumble.users[text.actor]['channel_id'])
                return

            if not self.is_admin(user) and not var.config.getboolean('bot', 'allow_other_channel_message') and self.mumble.users[text.actor]['channel_id'] != self.mumble.users.myself['channel_id']:
                self.mumble.users[text.actor].send_message(var.config.get('strings', 'not_in_my_channel'))
                return

            if not self.is_admin(user) and not var.config.getboolean('bot', 'allow_private_message') and text.session:
                self.mumble.users[text.actor].send_message(var.config.get('strings', 'pm_not_allowed'))
                return

            for i in var.db.items("user_ban"):
                if user.lower() == i[0]:
                    self.mumble.users[text.actor].send_message(var.config.get('strings', 'user_ban'))
                    return

            if command == var.config.get('command', 'user_ban'):
                if self.is_admin(user):
                    if parameter:
                        self.mumble.users[text.actor].send_message(util.user_ban(parameter))
                    else:
                        self.mumble.users[text.actor].send_message(util.get_user_ban())
                else:
                    self.mumble.users[text.actor].send_message(var.config.get('strings', 'not_admin'))
                return

            elif command == var.config.get('command', 'user_unban'):
                if self.is_admin(user):
                    if parameter:
                        self.mumble.users[text.actor].send_message(util.user_unban(parameter))
                else:
                    self.mumble.users[text.actor].send_message(var.config.get('strings', 'not_admin'))
                return

            elif command == var.config.get('command', 'url_ban'):
                if self.is_admin(user):
                    if parameter:
                        self.mumble.users[text.actor].send_message(util.url_ban(self.get_url_from_input(parameter)))
                    else:
                        self.mumble.users[text.actor].send_message(util.get_url_ban())
                else:
                    self.mumble.users[text.actor].send_message(var.config.get('strings', 'not_admin'))
                return

            elif command == var.config.get('command', 'url_unban'):
                if self.is_admin(user):
                    if parameter:
                        self.mumble.users[text.actor].send_message(util.url_unban(self.get_url_from_input(parameter)))
                else:
                    self.mumble.users[text.actor].send_message(var.config.get('strings', 'not_admin'))
                return

            if parameter:
                for i in var.db.items("url_ban"):
                    if self.get_url_from_input(parameter.lower()) == i[0]:
                        self.mumble.users[text.actor].send_message(var.config.get('strings', 'url_ban'))
                        return

            if command == var.config.get('command', 'play_file') and parameter:
                music_folder = var.config.get('bot', 'music_folder')
                # sanitize "../" and so on
                path = os.path.abspath(os.path.join(music_folder, parameter))
                if path.startswith(music_folder):
                    if os.path.isfile(path):
                        filename = path.replace(music_folder, '')
                        music = {'type': 'file',
                                 'path': filename,
                                 'user': user}
                        var.playlist.append(music)
                    else:
                        # try to do a partial match
                        matches = [file for file in util.get_recursive_filelist_sorted(music_folder) if parameter.lower() in file.lower()]
                        if len(matches) == 0:
                            self.send_msg(var.config.get('strings', 'no_file'), text)
                        elif len(matches) == 1:
                            music = {'type': 'file',
                                     'path': matches[0],
                                     'user': user}
                            var.playlist.append(music)
                        else:
                            msg = var.config.get('strings', 'multiple_matches') + '<br />'
                            msg += '<br />'.join(matches)
                            self.send_msg(msg, text)
                else:
                    self.send_msg(var.config.get('strings', 'bad_file'), text)
                self.async_download_next()

            elif command == var.config.get('command', 'play_url') and parameter:
                music = {'type': 'url',
                         'url': self.get_url_from_input(parameter),
                         'user': user,
                         'ready': 'validation'}
                var.playlist.append(music)

                if media.url.get_url_info():
                    if var.playlist[-1]['duration'] > var.config.getint('bot', 'max_track_duration'):
                        var.playlist.pop()
                        self.send_msg(var.config.get('strings', 'too_long'), text)
                    else:
                        for i in var.db.options("url_ban"):
                            print(i, ' -> ', {var.playlist[-1]["url"]})
                            if var.playlist[-1]['url'] == i:
                                self.mumble.users[text.actor].send_message(var.config.get('strings', 'url_ban'))
                                var.playlist.pop()
                                return
                        var.playlist[-1]['ready'] = "no"
                        self.async_download_next()
                else:
                    var.playlist.pop()
                    self.send_msg(var.config.get('strings', 'unable_download'), text)

            elif command == var.config.get('command', 'play_playlist') and parameter:
                offset = 1
                try:
                    offset = int(parameter.split(" ")[-1])
                except ValueError:
                    pass
                if media.playlist.get_playlist_info(url=self.get_url_from_input(parameter), start_index=offset, user=user):
                    self.async_download_next()

            elif command == var.config.get('command', 'play_radio') and parameter:
                if var.config.has_option('radio', parameter):
                    parameter = var.config.get('radio', parameter)
                music = {'type': 'radio',
                         'url': self.get_url_from_input(parameter),
                         'user': user}
                var.playlist.append(music)
                self.async_download_next()

            elif command == var.config.get('command', 'help'):
                self.send_msg(var.config.get('strings', 'help'), text)

            elif command == var.config.get('command', 'stop'):
                self.stop()

            elif command == var.config.get('command', 'kill'):
                if self.is_admin(user):
                    self.stop()
                    self.exit = True
                else:
                    self.mumble.users[text.actor].send_message(var.config.get('strings', 'not_admin'))

            elif command == var.config.get('command', 'update'):
                if self.is_admin(user):
                    self.mumble.users[text.actor].send_message("Starting the update")
                    tp = sp.check_output([var.config.get('bot', 'pip3_path'), 'install', '--upgrade', 'youtube-dl']).decode()
                    msg = ""
                    if "Requirement already up-to-date" in tp:
                        msg += "Youtube-dl is up-to-date"
                    else:
                        msg += "Update done : " + tp.split('Successfully installed')[1]
                    if 'up-to-date' not in sp.check_output(['/usr/bin/env', 'git', 'pull']).decode():
                        msg += "<br /> I'm up-to-date"
                    else:
                        msg += "<br /> I have available updates, need to do it manually"
                    self.mumble.users[text.actor].send_message(msg)
                else:
                    self.mumble.users[text.actor].send_message(var.config.get('strings', 'not_admin'))

            elif command == var.config.get('command', 'stop_and_getout'):
                self.stop()
                if self.channel:
                    self.mumble.channels.find_by_name(self.channel).move_in()

            elif command == var.config.get('command', 'volume'):
                if parameter is not None and parameter.isdigit() and 0 <= int(parameter) <= 100:
                    self.volume = float(float(parameter) / 100)
                    self.send_msg(var.config.get('strings', 'change_volume') % (
                        int(self.volume * 100), self.mumble.users[text.actor]['name']), text)
                    var.db.set('bot', 'volume', str(self.volume))
                else:
                    self.send_msg(var.config.get('strings', 'current_volume') % int(self.volume * 100), text)

            elif command == var.config.get('command', 'current_music'):
                if len(var.playlist) > 0:
                    source = var.playlist[0]["type"]
                    if source == "radio":
                        reply = "[radio] {title} on {url} by {user}".format(
                            title=media.radio.get_radio_title(var.playlist[0]["url"]),
                            url=var.playlist[0]["title"],
                            user=var.playlist[0]["user"]
                        )
                    elif source == "url" and 'from_playlist' in var.playlist[0]:
                        reply = "[playlist] {title} (from the playlist <a href=\"{url}\">{playlist}</a> by {user}".format(
                            title=var.playlist[0]["title"],
                            url=var.playlist[0]["playlist_url"],
                            playlist=var.playlist[0]["playlist_title"],
                            user=var.playlist[0]["user"]
                        )
                    elif source == "url":
                        reply = "[url] {title} (<a href=\"{url}\">{url}</a>) by {user}".format(
                            title=var.playlist[0]["title"],
                            url=var.playlist[0]["url"],
                            user=var.playlist[0]["user"]
                        )
                    elif source == "file":
                        reply = "[file] {title} by {user}".format(
                            title=var.playlist[0]["title"],
                            user=var.playlist[0]["user"])
                    else:
                        reply = "ERROR"
                        logging.error(var.playlist)
                else:
                    reply = var.config.get('strings', 'not_playing')

                self.send_msg(reply, text)

            elif command == var.config.get('command', 'skip'):
                if parameter is not None and parameter.isdigit() and int(parameter) > 0:
                    if int(parameter) < len(var.playlist):
                        removed = var.playlist.pop(int(parameter))
                        self.send_msg(var.config.get('strings', 'removing_item') % (removed['title'] if 'title' in removed else removed['url']), text)
                    else:
                        self.send_msg(var.config.get('strings', 'no_possible'), text)
                elif self.next():
                    self.launch_music()
                    self.async_download_next()
                else:
                    self.send_msg(var.config.get('strings', 'queue_empty'), text)
                    self.stop()

            elif command == var.config.get('command', 'list'):
                folder_path = var.config.get('bot', 'music_folder')

                files = util.get_recursive_filelist_sorted(folder_path)
                if files:
                    self.send_msg('<br>'.join(files), text)
                else:
                    self.send_msg(var.config.get('strings', 'no_file'), text)

            elif command == var.config.get('command', 'queue'):
                if len(var.playlist) <= 1:
                    msg = var.config.get('strings', 'queue_empty')
                else:
                    msg = var.config.get('strings', 'queue_contents') + '<br />'
                    i = 1
                    for value in var.playlist[1:]:
                        msg += '[{}] ({}) {}<br />'.format(i, value['type'], value['title'] if 'title' in value else value['url'])
                        i += 1

                self.send_msg(msg, text)

            elif command == var.config.get('command', 'repeat'):
                var.playlist.append(var.playlist[0])

            else:
                self.mumble.users[text.actor].send_message(var.config.get('strings', 'bad_command'))

    @staticmethod
    def is_admin(user):
        list_admin = var.config.get('bot', 'admin').split(';')
        if user in list_admin:
            return True
        else:
            return False

    @staticmethod
    def next():
        logging.debug("Next into the queue")
        if len(var.playlist) > 1:
            var.playlist.pop(0)
            return True
        elif len(var.playlist) == 1:
            var.playlist.pop(0)
            return False
        else:
            return False

    def launch_music(self):
        uri = ""
        logging.debug("launch_music asked" + str(var.playlist[0]))
        if var.playlist[0]["type"] == "url":
            media.system.clear_tmp_folder(var.config.get('bot', 'tmp_folder'), var.config.getint('bot', 'tmp_folder_max_size'))

            if var.playlist[0]["ready"] == "downloading":
                return
            elif var.playlist[0]["ready"] != "yes":
                logging.info("Current music wasn't ready, Downloading...")
                self.download_music(index=0)

            uri = var.playlist[0]['path']
            if os.path.isfile(uri):
                audio = EasyID3(uri)
                title = ""
                if audio["title"]:
                    title = audio["title"][0]

                path_thumbnail = var.playlist[0]['path'][:-4] + '.jpg'  # Remove .mp3 and add .jpg
                thumbnail_html = ""
                if os.path.isfile(path_thumbnail):
                    im = Image.open(path_thumbnail)
                    im.thumbnail((100, 100), Image.ANTIALIAS)
                    buffer = BytesIO()
                    im.save(buffer, format="JPEG")
                    thumbnail_base64 = base64.b64encode(buffer.getvalue())
                    thumbnail_html = '<img - src="data:image/PNG;base64,' + thumbnail_base64.decode() + '"/>'

                logging.debug("Thunbail data " + thumbnail_html)
                if var.config.getboolean('bot', 'announce_current_music'):
                    self.send_msg(var.config.get('strings', 'now_playing') % (title, thumbnail_html))
            else:
                logging.error("Error with the path during launch_music")
                pass

        elif var.playlist[0]["type"] == "file":
            uri = var.config.get('bot', 'music_folder') + var.playlist[0]["path"]

        elif var.playlist[0]["type"] == "radio":
            uri = var.playlist[0]["url"]
            title = media.radio.get_radio_server_description(uri)
            var.playlist[0]["title"] = title

        if var.config.getboolean('debug', 'ffmpeg'):
            ffmpeg_debug = "debug"
        else:
            ffmpeg_debug = "warning"

        command = ["ffmpeg", '-v', ffmpeg_debug, '-nostdin', '-i', uri, '-ac', '1', '-f', 's16le', '-ar', '48000', '-']
        logging.info("FFmpeg command : " + " ".join(command))
        self.thread = sp.Popen(command, stdout=sp.PIPE, bufsize=480)
        self.is_playing = True

    def download_music(self, index):
        if var.playlist[index]['type'] == 'url' and var.playlist[index]['ready'] == "validation":
            if media.url.get_url_info(index=index):
                if var.playlist[index]['duration'] > var.config.getint('bot', 'max_track_duration'):
                    var.playlist.pop()
                    logging.info("the music " + var.playlist[index]["url"] + " has a duration of " + var.playlist[index]['duration'] + "s -- too long")
                    self.send_msg(var.config.get('strings', 'too_long'))
                    return
                else:
                    var.playlist[index]['ready'] = "no"
            else:
                var.playlist.pop(index)
                logging.error("Error while fetching info from the URL")
                self.send_msg(var.config.get('strings', 'unable_download'))

        if var.playlist[index]['type'] == 'url' and var.playlist[index]['ready'] == "no":
            var.playlist[index]['ready'] = "downloading"

            logging.debug("Download index:" + str(index))
            logging.debug(var.playlist[index])

            url = var.playlist[index]['url']
            url_hash = hashlib.md5(url.encode()).hexdigest()

            path = var.config.get('bot', 'tmp_folder') + url_hash + ".%(ext)s"
            mp3 = path.replace(".%(ext)s", ".mp3")
            var.playlist[index]['path'] = mp3

            # if os.path.isfile(mp3):
            #    audio = EasyID3(mp3)
            #    var.playlist[index]['title'] = audio["title"][0]
            ydl_opts = ""

            ydl_opts = {
                'format': 'bestaudio/best',
                'outtmpl': path,
                'noplaylist': True,
                'writethumbnail': True,
                'updatetime': False,
                'postprocessors': [{
                    'key': 'FFmpegExtractAudio',
                    'preferredcodec': 'mp3',
                    'preferredquality': '192'},
                    {'key': 'FFmpegMetadata'}]
            }
            self.send_msg(var.config.get('strings', "download_in_progress") % var.playlist[index]['title'])

            logging.info("Information before start downloading :" + str(var.playlist[index]))
            with youtube_dl.YoutubeDL(ydl_opts) as ydl:
                for i in range(2):
                    try:
                        ydl.extract_info(url)
                        if 'ready' in var.playlist[index] and var.playlist[index]['ready'] == "downloading":
                            var.playlist[index]['ready'] = "yes"
                    except youtube_dl.utils.DownloadError:
                        pass
                    else:
                        break
            return

    def async_download_next(self):
        logging.info("Async download next asked")
        if len(var.playlist) > 1 and var.playlist[1]['type'] == 'url' and var.playlist[1]['ready'] in ["no", "validation"]:
            th = threading.Thread(target=self.download_music, kwargs={'index': 1})
        else:
            return
        logging.info("Start downloading next in thread")
        th.daemon = True
        th.start()

    @staticmethod
    def get_url_from_input(string):
        if string.startswith('http'):
            return string
        p = re.compile('href="(.+?)"', re.IGNORECASE)
        res = re.search(p, string)
        if res:
            return res.group(1)
        else:
            return False

    def loop(self):
        raw_music = ""
        while not self.exit and self.mumble.isAlive():

            while self.mumble.sound_output.get_buffer_size() > 0.5 and not self.exit:
                time.sleep(0.01)
            if self.thread:
                raw_music = self.thread.stdout.read(480)
                if raw_music:
                    self.mumble.sound_output.add_sound(audioop.mul(raw_music, 2, self.volume))
                else:
                    time.sleep(0.1)
            else:
                time.sleep(0.1)

            if self.thread is None or not raw_music:
                if self.is_playing:
                    self.is_playing = False
                    self.next()
                if len(var.playlist) > 0:
                    if var.playlist[0]['type'] in ['radio', 'file'] \
                            or (var.playlist[0]['type'] == 'url' and var.playlist[0]['ready'] not in ['validation', 'downloading']):
                        self.launch_music()
                        self.async_download_next()

        while self.mumble.sound_output.get_buffer_size() > 0:
            time.sleep(0.01)
        time.sleep(0.5)

        if self.exit:
            util.write_db()

    def stop(self):
        if self.thread:
            self.thread.kill()
            self.thread = None
        var.playlist = []
        self.is_playing = False

    def set_comment(self):
        self.mumble.users.myself.comment(var.config.get('bot', 'comment'))

    def send_msg(self, msg, text=None):
        if not text or not text.session:
            own_channel = self.mumble.channels[self.mumble.users.myself['channel_id']]
            own_channel.send_text_message(msg)
        else:
            self.mumble.users[text.actor].send_message(msg)


def start_web_interface(addr, port):
    logging.info('Starting web interface on {}:{}'.format(addr, port))
    interface.web.run(port=port, host=addr)


if __name__ == '__main__':
    parser = argparse.ArgumentParser(description='Bot for playing music on Mumble')

    # General arguments
    parser.add_argument("--config", dest='config', type=str, default='configuration.ini', help='Load configuration from this file. Default: configuration.ini')
    parser.add_argument("--db", dest='db', type=str, default='db.ini', help='database file. Default db.ini')

    parser.add_argument("-q", "--quiet", dest="quiet", action="store_true", help="Only Error logs")
    parser.add_argument("-v", "--verbose", dest="verbose", action="store_true", help="Show debug log")

    # Mumble arguments
    parser.add_argument("-s", "--server", dest="host", type=str, help="Hostname of the Mumble server")
    parser.add_argument("-u", "--user", dest="user", type=str, help="Username for the bot")
    parser.add_argument("-P", "--password", dest="password", type=str, help="Server password, if required")
    parser.add_argument("-T", "--tokens", dest="tokens", type=str, help="Server tokens, if required")
    parser.add_argument("-p", "--port", dest="port", type=int, help="Port for the Mumble server")
    parser.add_argument("-c", "--channel", dest="channel", type=str, help="Default channel for the bot")
    parser.add_argument("-C", "--cert", dest="certificate", type=str, default=None, help="Certificate file")

    args = parser.parse_args()
    var.dbfile = args.db
    config = configparser.ConfigParser(interpolation=None, allow_no_value=True)
    parsed_configs = config.read(['configuration.default.ini', args.config], encoding='latin-1')

    db = configparser.ConfigParser(interpolation=None, allow_no_value=True, delimiters='²')
    db.read(var.dbfile, encoding='latin-1')

    if len(parsed_configs) == 0:
        logging.error('Could not read configuration from file \"{}\"'.format(args.config), file=sys.stderr)
        sys.exit()

    var.config = config
    var.db = db
    botamusique = MumbleBot(args)<|MERGE_RESOLUTION|>--- conflicted
+++ resolved
@@ -80,14 +80,12 @@
             password = args.password
         else:
             password = var.config.get("server", "password")
-<<<<<<< HEAD
 
         if args.certificate:
             certificate = args.certificate
         else:
             certificate = var.config.get("server", "certificate")
 
-=======
         if args.tokens:
             tokens = args.tokens
         else:
@@ -99,19 +97,15 @@
                     access_tokens.append(str(i))
             else:
                 access_tokens.append(tokens)
->>>>>>> cf99e661
         if args.user:
             self.username = args.user
         else:
             self.username = var.config.get("bot", "username")
 
-<<<<<<< HEAD
+        self.mumble = pymumble.Mumble(host, user=self.username, port=port, password=password, tokens=access_tokens,
+                                      debug=var.config.getboolean('debug', 'mumbleConnection'), certfile=args.certificate)
         self.mumble = pymumble.Mumble(host, user=self.username, port=port, password=password,
                                       debug=var.config.getboolean('debug', 'mumbleConnection'), certfile=certificate)
-=======
-        self.mumble = pymumble.Mumble(host, user=username, port=port, password=password, tokens=access_tokens,
-                                      debug=var.config.getboolean('debug', 'mumbleConnection'), certfile=args.certificate)
->>>>>>> cf99e661
         self.mumble.callbacks.set_callback("text_received", self.message_received)
 
         self.mumble.set_codec_profile("audio")
